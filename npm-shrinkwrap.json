{
  "name": "serverless",
  "version": "1.0.3",
  "dependencies": {
    "abbrev": {
      "version": "1.0.9",
      "from": "abbrev@>=1.0.0 <1.1.0",
      "resolved": "https://registry.npmjs.org/abbrev/-/abbrev-1.0.9.tgz"
    },
    "acorn": {
      "version": "4.0.3",
      "from": "acorn@>=4.0.1 <5.0.0",
      "resolved": "https://registry.npmjs.org/acorn/-/acorn-4.0.3.tgz"
    },
    "acorn-jsx": {
      "version": "3.0.1",
      "from": "acorn-jsx@>=3.0.0 <4.0.0",
      "resolved": "https://registry.npmjs.org/acorn-jsx/-/acorn-jsx-3.0.1.tgz",
      "dependencies": {
        "acorn": {
          "version": "3.3.0",
          "from": "acorn@>=3.0.4 <4.0.0",
          "resolved": "https://registry.npmjs.org/acorn/-/acorn-3.3.0.tgz"
        }
      }
    },
    "agent-base": {
      "version": "2.0.1",
      "from": "agent-base@>=2.0.0 <3.0.0",
      "resolved": "https://registry.npmjs.org/agent-base/-/agent-base-2.0.1.tgz"
    },
    "ajv": {
      "version": "4.8.2",
      "from": "ajv@>=4.7.0 <5.0.0",
      "resolved": "https://registry.npmjs.org/ajv/-/ajv-4.8.2.tgz"
    },
    "ajv-keywords": {
      "version": "1.1.1",
      "from": "ajv-keywords@>=1.0.0 <2.0.0",
      "resolved": "https://registry.npmjs.org/ajv-keywords/-/ajv-keywords-1.1.1.tgz"
    },
    "align-text": {
      "version": "0.1.4",
      "from": "align-text@>=0.1.3 <0.2.0",
      "resolved": "https://registry.npmjs.org/align-text/-/align-text-0.1.4.tgz"
    },
    "amdefine": {
      "version": "1.0.0",
      "from": "amdefine@>=0.0.4",
      "resolved": "https://registry.npmjs.org/amdefine/-/amdefine-1.0.0.tgz"
    },
    "ansi-escapes": {
      "version": "1.4.0",
      "from": "ansi-escapes@>=1.1.0 <2.0.0",
      "resolved": "https://registry.npmjs.org/ansi-escapes/-/ansi-escapes-1.4.0.tgz"
    },
    "ansi-regex": {
      "version": "2.0.0",
      "from": "ansi-regex@>=2.0.0 <3.0.0",
      "resolved": "https://registry.npmjs.org/ansi-regex/-/ansi-regex-2.0.0.tgz"
    },
    "ansi-styles": {
      "version": "2.2.1",
      "from": "ansi-styles@>=2.2.1 <3.0.0",
      "resolved": "https://registry.npmjs.org/ansi-styles/-/ansi-styles-2.2.1.tgz"
    },
    "archiver": {
      "version": "1.1.0",
      "from": "archiver@>=1.1.0 <2.0.0",
      "resolved": "https://registry.npmjs.org/archiver/-/archiver-1.1.0.tgz",
      "dependencies": {
        "async": {
          "version": "2.1.1",
          "from": "async@>=2.0.0 <3.0.0",
          "resolved": "https://registry.npmjs.org/async/-/async-2.1.1.tgz"
        }
      }
    },
    "archiver-utils": {
      "version": "1.3.0",
      "from": "archiver-utils@>=1.3.0 <2.0.0",
      "resolved": "https://registry.npmjs.org/archiver-utils/-/archiver-utils-1.3.0.tgz"
    },
    "argparse": {
      "version": "1.0.9",
      "from": "argparse@>=1.0.7 <2.0.0",
      "resolved": "https://registry.npmjs.org/argparse/-/argparse-1.0.9.tgz"
    },
    "array-union": {
      "version": "1.0.2",
      "from": "array-union@>=1.0.1 <2.0.0",
      "resolved": "https://registry.npmjs.org/array-union/-/array-union-1.0.2.tgz"
    },
    "array-uniq": {
      "version": "1.0.3",
      "from": "array-uniq@>=1.0.1 <2.0.0",
      "resolved": "https://registry.npmjs.org/array-uniq/-/array-uniq-1.0.3.tgz"
    },
    "arrify": {
      "version": "1.0.1",
      "from": "arrify@>=1.0.0 <2.0.0",
      "resolved": "https://registry.npmjs.org/arrify/-/arrify-1.0.1.tgz"
    },
    "asn1": {
      "version": "0.2.3",
      "from": "asn1@>=0.2.3 <0.3.0",
      "resolved": "https://registry.npmjs.org/asn1/-/asn1-0.2.3.tgz"
    },
    "assert-plus": {
      "version": "0.2.0",
      "from": "assert-plus@>=0.2.0 <0.3.0",
      "resolved": "https://registry.npmjs.org/assert-plus/-/assert-plus-0.2.0.tgz"
    },
    "assertion-error": {
      "version": "1.0.2",
      "from": "assertion-error@>=1.0.1 <2.0.0",
      "resolved": "https://registry.npmjs.org/assertion-error/-/assertion-error-1.0.2.tgz"
    },
    "async": {
      "version": "1.5.2",
      "from": "async@>=1.5.2 <2.0.0",
      "resolved": "https://registry.npmjs.org/async/-/async-1.5.2.tgz"
    },
    "asynckit": {
      "version": "0.4.0",
      "from": "asynckit@>=0.4.0 <0.5.0",
      "resolved": "https://registry.npmjs.org/asynckit/-/asynckit-0.4.0.tgz"
    },
    "aws-sdk": {
<<<<<<< HEAD
      "version": "2.6.7",
      "from": "aws-sdk@2.6.7",
      "resolved": "https://registry.npmjs.org/aws-sdk/-/aws-sdk-2.6.7.tgz",
      "dependencies": {
        "buffer": {
          "version": "4.9.1",
          "from": "buffer@4.9.1",
          "resolved": "https://registry.npmjs.org/buffer/-/buffer-4.9.1.tgz"
        },
        "base64-js": {
          "version": "1.2.0",
          "from": "base64-js@>=1.0.2 <2.0.0",
          "resolved": "https://registry.npmjs.org/base64-js/-/base64-js-1.2.0.tgz"
        }
      }
=======
      "version": "2.6.8",
      "from": "aws-sdk@>=2.3.17 <3.0.0",
      "resolved": "https://registry.npmjs.org/aws-sdk/-/aws-sdk-2.6.8.tgz"
>>>>>>> fdabea47
    },
    "aws-sign2": {
      "version": "0.6.0",
      "from": "aws-sign2@>=0.6.0 <0.7.0",
      "resolved": "https://registry.npmjs.org/aws-sign2/-/aws-sign2-0.6.0.tgz"
    },
    "aws4": {
      "version": "1.5.0",
      "from": "aws4@>=1.2.1 <2.0.0",
      "resolved": "https://registry.npmjs.org/aws4/-/aws4-1.5.0.tgz"
    },
    "babel-code-frame": {
      "version": "6.16.0",
      "from": "babel-code-frame@>=6.16.0 <7.0.0",
      "resolved": "https://registry.npmjs.org/babel-code-frame/-/babel-code-frame-6.16.0.tgz"
    },
    "balanced-match": {
      "version": "0.4.2",
      "from": "balanced-match@>=0.4.1 <0.5.0",
      "resolved": "https://registry.npmjs.org/balanced-match/-/balanced-match-0.4.2.tgz"
    },
    "base64-js": {
      "version": "1.2.0",
      "from": "base64-js@>=1.0.2 <2.0.0",
      "resolved": "https://registry.npmjs.org/base64-js/-/base64-js-1.2.0.tgz"
    },
    "bcrypt-pbkdf": {
      "version": "1.0.0",
      "from": "bcrypt-pbkdf@>=1.0.0 <2.0.0",
      "resolved": "https://registry.npmjs.org/bcrypt-pbkdf/-/bcrypt-pbkdf-1.0.0.tgz"
    },
    "bl": {
      "version": "1.1.2",
      "from": "bl@>=1.0.0 <2.0.0",
      "resolved": "https://registry.npmjs.org/bl/-/bl-1.1.2.tgz",
      "dependencies": {
        "readable-stream": {
          "version": "2.0.6",
          "from": "readable-stream@>=2.0.5 <2.1.0",
          "resolved": "https://registry.npmjs.org/readable-stream/-/readable-stream-2.0.6.tgz"
        }
      }
    },
    "bluebird": {
      "version": "3.4.6",
      "from": "bluebird@>=3.4.0 <4.0.0",
      "resolved": "https://registry.npmjs.org/bluebird/-/bluebird-3.4.6.tgz"
    },
    "boom": {
      "version": "2.10.1",
      "from": "boom@>=2.0.0 <3.0.0",
      "resolved": "https://registry.npmjs.org/boom/-/boom-2.10.1.tgz"
    },
    "brace-expansion": {
      "version": "1.1.6",
      "from": "brace-expansion@>=1.0.0 <2.0.0",
      "resolved": "https://registry.npmjs.org/brace-expansion/-/brace-expansion-1.1.6.tgz"
    },
    "browser-stdout": {
      "version": "1.3.0",
      "from": "browser-stdout@1.3.0",
      "resolved": "https://registry.npmjs.org/browser-stdout/-/browser-stdout-1.3.0.tgz"
    },
    "buffer": {
      "version": "4.9.1",
      "from": "buffer@4.9.1",
      "resolved": "https://registry.npmjs.org/buffer/-/buffer-4.9.1.tgz"
    },
    "buffer-crc32": {
      "version": "0.2.5",
      "from": "buffer-crc32@>=0.2.1 <0.3.0",
      "resolved": "https://registry.npmjs.org/buffer-crc32/-/buffer-crc32-0.2.5.tgz"
    },
    "buffer-shims": {
      "version": "1.0.0",
      "from": "buffer-shims@>=1.0.0 <2.0.0",
      "resolved": "https://registry.npmjs.org/buffer-shims/-/buffer-shims-1.0.0.tgz"
    },
    "builtin-modules": {
      "version": "1.1.1",
      "from": "builtin-modules@>=1.1.1 <2.0.0",
      "resolved": "https://registry.npmjs.org/builtin-modules/-/builtin-modules-1.1.1.tgz"
    },
    "caller-id": {
      "version": "0.1.0",
      "from": "caller-id@>=0.1.0 <0.2.0",
      "resolved": "https://registry.npmjs.org/caller-id/-/caller-id-0.1.0.tgz"
    },
    "caller-path": {
      "version": "0.1.0",
      "from": "caller-path@>=0.1.0 <0.2.0",
      "resolved": "https://registry.npmjs.org/caller-path/-/caller-path-0.1.0.tgz"
    },
    "callsites": {
      "version": "0.2.0",
      "from": "callsites@>=0.2.0 <0.3.0",
      "resolved": "https://registry.npmjs.org/callsites/-/callsites-0.2.0.tgz"
    },
    "camelcase": {
      "version": "1.2.1",
      "from": "camelcase@>=1.0.2 <2.0.0",
      "resolved": "https://registry.npmjs.org/camelcase/-/camelcase-1.2.1.tgz"
    },
    "capture-stack-trace": {
      "version": "1.0.0",
      "from": "capture-stack-trace@>=1.0.0 <2.0.0",
      "resolved": "https://registry.npmjs.org/capture-stack-trace/-/capture-stack-trace-1.0.0.tgz"
    },
    "caseless": {
      "version": "0.11.0",
      "from": "caseless@>=0.11.0 <0.12.0",
      "resolved": "https://registry.npmjs.org/caseless/-/caseless-0.11.0.tgz"
    },
    "caw": {
      "version": "2.0.0",
      "from": "caw@>=2.0.0 <3.0.0",
      "resolved": "https://registry.npmjs.org/caw/-/caw-2.0.0.tgz"
    },
    "center-align": {
      "version": "0.1.3",
      "from": "center-align@>=0.1.1 <0.2.0",
      "resolved": "https://registry.npmjs.org/center-align/-/center-align-0.1.3.tgz"
    },
    "chalk": {
      "version": "1.1.3",
      "from": "chalk@>=1.1.1 <2.0.0",
      "resolved": "https://registry.npmjs.org/chalk/-/chalk-1.1.3.tgz"
    },
    "circular-json": {
      "version": "0.3.1",
      "from": "circular-json@>=0.3.0 <0.4.0",
      "resolved": "https://registry.npmjs.org/circular-json/-/circular-json-0.3.1.tgz"
    },
    "cli-cursor": {
      "version": "1.0.2",
      "from": "cli-cursor@>=1.0.1 <2.0.0",
      "resolved": "https://registry.npmjs.org/cli-cursor/-/cli-cursor-1.0.2.tgz"
    },
    "cli-width": {
      "version": "2.1.0",
      "from": "cli-width@>=2.0.0 <3.0.0",
      "resolved": "https://registry.npmjs.org/cli-width/-/cli-width-2.1.0.tgz"
    },
    "cliui": {
      "version": "2.1.0",
      "from": "cliui@>=2.1.0 <3.0.0",
      "resolved": "https://registry.npmjs.org/cliui/-/cliui-2.1.0.tgz",
      "dependencies": {
        "wordwrap": {
          "version": "0.0.2",
          "from": "wordwrap@0.0.2",
          "resolved": "https://registry.npmjs.org/wordwrap/-/wordwrap-0.0.2.tgz"
        }
      }
    },
    "co": {
      "version": "4.6.0",
      "from": "co@>=4.6.0 <5.0.0",
      "resolved": "https://registry.npmjs.org/co/-/co-4.6.0.tgz"
    },
    "code-point-at": {
      "version": "1.0.1",
      "from": "code-point-at@>=1.0.0 <2.0.0",
      "resolved": "https://registry.npmjs.org/code-point-at/-/code-point-at-1.0.1.tgz"
    },
    "combined-stream": {
      "version": "1.0.5",
      "from": "combined-stream@>=1.0.5 <2.0.0",
      "resolved": "https://registry.npmjs.org/combined-stream/-/combined-stream-1.0.5.tgz"
    },
    "commander": {
      "version": "2.8.1",
      "from": "commander@>=2.8.1 <2.9.0",
      "resolved": "https://registry.npmjs.org/commander/-/commander-2.8.1.tgz"
    },
    "component-emitter": {
      "version": "1.2.1",
      "from": "component-emitter@>=1.2.0 <1.3.0",
      "resolved": "https://registry.npmjs.org/component-emitter/-/component-emitter-1.2.1.tgz"
    },
    "compress-commons": {
      "version": "1.1.0",
      "from": "compress-commons@>=1.1.0 <2.0.0",
      "resolved": "https://registry.npmjs.org/compress-commons/-/compress-commons-1.1.0.tgz"
    },
    "concat-map": {
      "version": "0.0.1",
      "from": "concat-map@0.0.1",
      "resolved": "https://registry.npmjs.org/concat-map/-/concat-map-0.0.1.tgz"
    },
    "concat-stream": {
      "version": "1.5.2",
      "from": "concat-stream@>=1.4.6 <2.0.0",
      "resolved": "https://registry.npmjs.org/concat-stream/-/concat-stream-1.5.2.tgz",
      "dependencies": {
        "readable-stream": {
          "version": "2.0.6",
          "from": "readable-stream@>=2.0.0 <2.1.0",
          "resolved": "https://registry.npmjs.org/readable-stream/-/readable-stream-2.0.6.tgz"
        }
      }
    },
    "contains-path": {
      "version": "0.1.0",
      "from": "contains-path@>=0.1.0 <0.2.0",
      "resolved": "https://registry.npmjs.org/contains-path/-/contains-path-0.1.0.tgz"
    },
    "cookiejar": {
      "version": "2.0.6",
      "from": "cookiejar@2.0.6",
      "resolved": "https://registry.npmjs.org/cookiejar/-/cookiejar-2.0.6.tgz"
    },
    "core-js": {
      "version": "2.3.0",
      "from": "core-js@>=2.3.0 <2.4.0",
      "resolved": "https://registry.npmjs.org/core-js/-/core-js-2.3.0.tgz"
    },
    "core-util-is": {
      "version": "1.0.2",
      "from": "core-util-is@>=1.0.0 <1.1.0",
      "resolved": "https://registry.npmjs.org/core-util-is/-/core-util-is-1.0.2.tgz"
    },
    "crc32-stream": {
      "version": "1.0.0",
      "from": "crc32-stream@>=1.0.0 <2.0.0",
      "resolved": "https://registry.npmjs.org/crc32-stream/-/crc32-stream-1.0.0.tgz"
    },
    "create-error-class": {
      "version": "3.0.2",
      "from": "create-error-class@>=3.0.0 <4.0.0",
      "resolved": "https://registry.npmjs.org/create-error-class/-/create-error-class-3.0.2.tgz"
    },
    "cryptiles": {
      "version": "2.0.5",
      "from": "cryptiles@>=2.0.0 <3.0.0",
      "resolved": "https://registry.npmjs.org/cryptiles/-/cryptiles-2.0.5.tgz"
    },
    "crypto-browserify": {
      "version": "1.0.9",
      "from": "crypto-browserify@1.0.9",
      "resolved": "https://registry.npmjs.org/crypto-browserify/-/crypto-browserify-1.0.9.tgz"
    },
    "d": {
      "version": "0.1.1",
      "from": "d@>=0.1.1 <0.2.0",
      "resolved": "https://registry.npmjs.org/d/-/d-0.1.1.tgz"
    },
    "damerau-levenshtein": {
      "version": "1.0.3",
      "from": "damerau-levenshtein@>=1.0.0 <2.0.0",
      "resolved": "https://registry.npmjs.org/damerau-levenshtein/-/damerau-levenshtein-1.0.3.tgz"
    },
    "dashdash": {
      "version": "1.14.0",
      "from": "dashdash@>=1.12.0 <2.0.0",
      "resolved": "https://registry.npmjs.org/dashdash/-/dashdash-1.14.0.tgz",
      "dependencies": {
        "assert-plus": {
          "version": "1.0.0",
          "from": "assert-plus@>=1.0.0 <2.0.0",
          "resolved": "https://registry.npmjs.org/assert-plus/-/assert-plus-1.0.0.tgz"
        }
      }
    },
    "debug": {
      "version": "2.2.0",
      "from": "debug@>=2.0.0 <3.0.0",
      "resolved": "https://registry.npmjs.org/debug/-/debug-2.2.0.tgz"
    },
    "decamelize": {
      "version": "1.2.0",
      "from": "decamelize@>=1.0.0 <2.0.0",
      "resolved": "https://registry.npmjs.org/decamelize/-/decamelize-1.2.0.tgz"
    },
    "decompress": {
      "version": "4.0.0",
      "from": "decompress@>=4.0.0 <5.0.0",
      "resolved": "https://registry.npmjs.org/decompress/-/decompress-4.0.0.tgz"
    },
    "decompress-tar": {
      "version": "4.1.0",
      "from": "decompress-tar@>=4.0.0 <5.0.0",
      "resolved": "https://registry.npmjs.org/decompress-tar/-/decompress-tar-4.1.0.tgz"
    },
    "decompress-tarbz2": {
      "version": "4.1.0",
      "from": "decompress-tarbz2@>=4.0.0 <5.0.0",
      "resolved": "https://registry.npmjs.org/decompress-tarbz2/-/decompress-tarbz2-4.1.0.tgz"
    },
    "decompress-targz": {
      "version": "4.0.0",
      "from": "decompress-targz@>=4.0.0 <5.0.0",
      "resolved": "https://registry.npmjs.org/decompress-targz/-/decompress-targz-4.0.0.tgz"
    },
    "decompress-unzip": {
      "version": "4.0.1",
      "from": "decompress-unzip@>=4.0.1 <5.0.0",
      "resolved": "https://registry.npmjs.org/decompress-unzip/-/decompress-unzip-4.0.1.tgz"
    },
    "deep-eql": {
      "version": "0.1.3",
      "from": "deep-eql@>=0.1.3 <0.2.0",
      "resolved": "https://registry.npmjs.org/deep-eql/-/deep-eql-0.1.3.tgz",
      "dependencies": {
        "type-detect": {
          "version": "0.1.1",
          "from": "type-detect@0.1.1",
          "resolved": "https://registry.npmjs.org/type-detect/-/type-detect-0.1.1.tgz"
        }
      }
    },
    "deep-extend": {
      "version": "0.4.1",
      "from": "deep-extend@>=0.4.0 <0.5.0",
      "resolved": "https://registry.npmjs.org/deep-extend/-/deep-extend-0.4.1.tgz"
    },
    "deep-is": {
      "version": "0.1.3",
      "from": "deep-is@>=0.1.3 <0.2.0",
      "resolved": "https://registry.npmjs.org/deep-is/-/deep-is-0.1.3.tgz"
    },
    "del": {
      "version": "2.2.2",
      "from": "del@>=2.0.2 <3.0.0",
      "resolved": "https://registry.npmjs.org/del/-/del-2.2.2.tgz"
    },
    "delayed-stream": {
      "version": "1.0.0",
      "from": "delayed-stream@>=1.0.0 <1.1.0",
      "resolved": "https://registry.npmjs.org/delayed-stream/-/delayed-stream-1.0.0.tgz"
    },
    "diff": {
      "version": "1.4.0",
      "from": "diff@1.4.0",
      "resolved": "https://registry.npmjs.org/diff/-/diff-1.4.0.tgz"
    },
    "doctrine": {
      "version": "1.5.0",
      "from": "doctrine@>=1.2.2 <2.0.0",
      "resolved": "https://registry.npmjs.org/doctrine/-/doctrine-1.5.0.tgz"
    },
    "download": {
      "version": "5.0.2",
      "from": "download@>=5.0.2 <6.0.0",
      "resolved": "https://registry.npmjs.org/download/-/download-5.0.2.tgz"
    },
    "duplexer3": {
      "version": "0.1.4",
      "from": "duplexer3@>=0.1.4 <0.2.0",
      "resolved": "https://registry.npmjs.org/duplexer3/-/duplexer3-0.1.4.tgz"
    },
    "ecc-jsbn": {
      "version": "0.1.1",
      "from": "ecc-jsbn@>=0.1.1 <0.2.0",
      "resolved": "https://registry.npmjs.org/ecc-jsbn/-/ecc-jsbn-0.1.1.tgz"
    },
    "encoding": {
      "version": "0.1.12",
      "from": "encoding@>=0.1.11 <0.2.0",
      "resolved": "https://registry.npmjs.org/encoding/-/encoding-0.1.12.tgz"
    },
    "end-of-stream": {
      "version": "1.1.0",
      "from": "end-of-stream@>=1.0.0 <2.0.0",
      "resolved": "https://registry.npmjs.org/end-of-stream/-/end-of-stream-1.1.0.tgz",
      "dependencies": {
        "once": {
          "version": "1.3.3",
          "from": "once@>=1.3.0 <1.4.0",
          "resolved": "https://registry.npmjs.org/once/-/once-1.3.3.tgz"
        }
      }
    },
    "es5-ext": {
      "version": "0.10.12",
      "from": "es5-ext@>=0.10.11 <0.11.0",
      "resolved": "https://registry.npmjs.org/es5-ext/-/es5-ext-0.10.12.tgz"
    },
    "es6-iterator": {
      "version": "2.0.0",
      "from": "es6-iterator@>=2.0.0 <3.0.0",
      "resolved": "https://registry.npmjs.org/es6-iterator/-/es6-iterator-2.0.0.tgz"
    },
    "es6-map": {
      "version": "0.1.4",
      "from": "es6-map@>=0.1.3 <0.2.0",
      "resolved": "https://registry.npmjs.org/es6-map/-/es6-map-0.1.4.tgz"
    },
    "es6-promise": {
      "version": "3.0.2",
      "from": "es6-promise@>=3.0.2 <3.1.0",
      "resolved": "https://registry.npmjs.org/es6-promise/-/es6-promise-3.0.2.tgz"
    },
    "es6-set": {
      "version": "0.1.4",
      "from": "es6-set@>=0.1.3 <0.2.0",
      "resolved": "https://registry.npmjs.org/es6-set/-/es6-set-0.1.4.tgz"
    },
    "es6-symbol": {
      "version": "3.1.0",
      "from": "es6-symbol@>=3.1.0 <3.2.0",
      "resolved": "https://registry.npmjs.org/es6-symbol/-/es6-symbol-3.1.0.tgz"
    },
    "es6-weak-map": {
      "version": "2.0.1",
      "from": "es6-weak-map@>=2.0.1 <3.0.0",
      "resolved": "https://registry.npmjs.org/es6-weak-map/-/es6-weak-map-2.0.1.tgz"
    },
    "escape-string-regexp": {
      "version": "1.0.5",
      "from": "escape-string-regexp@>=1.0.2 <2.0.0",
      "resolved": "https://registry.npmjs.org/escape-string-regexp/-/escape-string-regexp-1.0.5.tgz"
    },
    "escodegen": {
      "version": "1.8.1",
      "from": "escodegen@>=1.8.0 <1.9.0",
      "resolved": "https://registry.npmjs.org/escodegen/-/escodegen-1.8.1.tgz",
      "dependencies": {
        "estraverse": {
          "version": "1.9.3",
          "from": "estraverse@>=1.9.1 <2.0.0",
          "resolved": "https://registry.npmjs.org/estraverse/-/estraverse-1.9.3.tgz"
        }
      }
    },
    "escope": {
      "version": "3.6.0",
      "from": "escope@>=3.6.0 <4.0.0",
      "resolved": "https://registry.npmjs.org/escope/-/escope-3.6.0.tgz"
    },
    "eslint-import-resolver-node": {
      "version": "0.2.3",
      "from": "eslint-import-resolver-node@>=0.2.0 <0.3.0",
      "resolved": "https://registry.npmjs.org/eslint-import-resolver-node/-/eslint-import-resolver-node-0.2.3.tgz"
    },
    "espree": {
      "version": "3.3.2",
      "from": "espree@>=3.3.1 <4.0.0",
      "resolved": "https://registry.npmjs.org/espree/-/espree-3.3.2.tgz"
    },
    "esprima": {
      "version": "2.7.3",
      "from": "esprima@>=2.6.0 <3.0.0",
      "resolved": "https://registry.npmjs.org/esprima/-/esprima-2.7.3.tgz"
    },
    "esrecurse": {
      "version": "4.1.0",
      "from": "esrecurse@>=4.1.0 <5.0.0",
      "resolved": "https://registry.npmjs.org/esrecurse/-/esrecurse-4.1.0.tgz",
      "dependencies": {
        "estraverse": {
          "version": "4.1.1",
          "from": "estraverse@>=4.1.0 <4.2.0",
          "resolved": "https://registry.npmjs.org/estraverse/-/estraverse-4.1.1.tgz"
        }
      }
    },
    "estraverse": {
      "version": "4.2.0",
      "from": "estraverse@>=4.2.0 <5.0.0",
      "resolved": "https://registry.npmjs.org/estraverse/-/estraverse-4.2.0.tgz"
    },
    "esutils": {
      "version": "2.0.2",
      "from": "esutils@>=2.0.2 <3.0.0",
      "resolved": "https://registry.npmjs.org/esutils/-/esutils-2.0.2.tgz"
    },
    "event-emitter": {
      "version": "0.3.4",
      "from": "event-emitter@>=0.3.4 <0.4.0",
      "resolved": "https://registry.npmjs.org/event-emitter/-/event-emitter-0.3.4.tgz"
    },
    "exit-hook": {
      "version": "1.1.1",
      "from": "exit-hook@>=1.0.0 <2.0.0",
      "resolved": "https://registry.npmjs.org/exit-hook/-/exit-hook-1.1.1.tgz"
    },
    "extend": {
      "version": "3.0.0",
      "from": "extend@>=3.0.0 <4.0.0",
      "resolved": "https://registry.npmjs.org/extend/-/extend-3.0.0.tgz"
    },
    "extsprintf": {
      "version": "1.0.2",
      "from": "extsprintf@1.0.2",
      "resolved": "https://registry.npmjs.org/extsprintf/-/extsprintf-1.0.2.tgz"
    },
    "fast-levenshtein": {
      "version": "2.0.5",
      "from": "fast-levenshtein@>=2.0.4 <2.1.0",
      "resolved": "https://registry.npmjs.org/fast-levenshtein/-/fast-levenshtein-2.0.5.tgz"
    },
    "fd-slicer": {
      "version": "1.0.1",
      "from": "fd-slicer@>=1.0.1 <1.1.0",
      "resolved": "https://registry.npmjs.org/fd-slicer/-/fd-slicer-1.0.1.tgz"
    },
    "figures": {
      "version": "1.7.0",
      "from": "figures@>=1.3.5 <2.0.0",
      "resolved": "https://registry.npmjs.org/figures/-/figures-1.7.0.tgz"
    },
    "file-entry-cache": {
      "version": "2.0.0",
      "from": "file-entry-cache@>=2.0.0 <3.0.0",
      "resolved": "https://registry.npmjs.org/file-entry-cache/-/file-entry-cache-2.0.0.tgz"
    },
    "file-type": {
      "version": "3.8.0",
      "from": "file-type@>=3.8.0 <4.0.0",
      "resolved": "https://registry.npmjs.org/file-type/-/file-type-3.8.0.tgz"
    },
    "filename-reserved-regex": {
      "version": "1.0.0",
      "from": "filename-reserved-regex@>=1.0.0 <2.0.0",
      "resolved": "https://registry.npmjs.org/filename-reserved-regex/-/filename-reserved-regex-1.0.0.tgz"
    },
    "filenamify": {
      "version": "1.2.1",
      "from": "filenamify@>=1.2.1 <2.0.0",
      "resolved": "https://registry.npmjs.org/filenamify/-/filenamify-1.2.1.tgz"
    },
    "filesize": {
      "version": "3.3.0",
      "from": "filesize@latest",
      "resolved": "https://registry.npmjs.org/filesize/-/filesize-3.3.0.tgz"
    },
    "fill-keys": {
      "version": "1.0.2",
      "from": "fill-keys@>=1.0.2 <2.0.0",
      "resolved": "https://registry.npmjs.org/fill-keys/-/fill-keys-1.0.2.tgz"
    },
    "find-up": {
      "version": "1.1.2",
      "from": "find-up@>=1.0.0 <2.0.0",
      "resolved": "https://registry.npmjs.org/find-up/-/find-up-1.1.2.tgz"
    },
    "flat-cache": {
      "version": "1.2.1",
      "from": "flat-cache@>=1.2.1 <2.0.0",
      "resolved": "https://registry.npmjs.org/flat-cache/-/flat-cache-1.2.1.tgz"
    },
    "forever-agent": {
      "version": "0.6.1",
      "from": "forever-agent@>=0.6.1 <0.7.0",
      "resolved": "https://registry.npmjs.org/forever-agent/-/forever-agent-0.6.1.tgz"
    },
    "form-data": {
      "version": "1.0.0-rc3",
      "from": "form-data@1.0.0-rc3",
      "resolved": "https://registry.npmjs.org/form-data/-/form-data-1.0.0-rc3.tgz"
    },
    "formatio": {
      "version": "1.1.1",
      "from": "formatio@1.1.1",
      "resolved": "https://registry.npmjs.org/formatio/-/formatio-1.1.1.tgz"
    },
    "formidable": {
      "version": "1.0.17",
      "from": "formidable@>=1.0.14 <1.1.0",
      "resolved": "https://registry.npmjs.org/formidable/-/formidable-1.0.17.tgz"
    },
    "fs-extra": {
      "version": "0.26.7",
      "from": "fs-extra@>=0.26.7 <0.27.0",
      "resolved": "https://registry.npmjs.org/fs-extra/-/fs-extra-0.26.7.tgz"
    },
    "fs.realpath": {
      "version": "1.0.0",
      "from": "fs.realpath@>=1.0.0 <2.0.0",
      "resolved": "https://registry.npmjs.org/fs.realpath/-/fs.realpath-1.0.0.tgz"
    },
    "function-bind": {
      "version": "1.1.0",
      "from": "function-bind@>=1.0.2 <2.0.0",
      "resolved": "https://registry.npmjs.org/function-bind/-/function-bind-1.1.0.tgz"
    },
    "generate-function": {
      "version": "2.0.0",
      "from": "generate-function@>=2.0.0 <3.0.0",
      "resolved": "https://registry.npmjs.org/generate-function/-/generate-function-2.0.0.tgz"
    },
    "generate-object-property": {
      "version": "1.2.0",
      "from": "generate-object-property@>=1.1.0 <2.0.0",
      "resolved": "https://registry.npmjs.org/generate-object-property/-/generate-object-property-1.2.0.tgz"
    },
    "get-proxy": {
      "version": "1.1.0",
      "from": "get-proxy@>=1.0.1 <2.0.0",
      "resolved": "https://registry.npmjs.org/get-proxy/-/get-proxy-1.1.0.tgz"
    },
    "get-stdin": {
      "version": "4.0.1",
      "from": "get-stdin@>=4.0.1 <5.0.0",
      "resolved": "https://registry.npmjs.org/get-stdin/-/get-stdin-4.0.1.tgz"
    },
    "get-stream": {
      "version": "2.3.1",
      "from": "get-stream@>=2.2.0 <3.0.0",
      "resolved": "https://registry.npmjs.org/get-stream/-/get-stream-2.3.1.tgz"
    },
    "getpass": {
      "version": "0.1.6",
      "from": "getpass@>=0.1.1 <0.2.0",
      "resolved": "https://registry.npmjs.org/getpass/-/getpass-0.1.6.tgz",
      "dependencies": {
        "assert-plus": {
          "version": "1.0.0",
          "from": "assert-plus@>=1.0.0 <2.0.0",
          "resolved": "https://registry.npmjs.org/assert-plus/-/assert-plus-1.0.0.tgz"
        }
      }
    },
    "glob": {
      "version": "7.1.1",
      "from": "glob@>=7.0.0 <8.0.0",
      "resolved": "https://registry.npmjs.org/glob/-/glob-7.1.1.tgz"
    },
    "glob-all": {
      "version": "3.1.0",
      "from": "glob-all@>=3.1.0 <4.0.0",
      "resolved": "https://registry.npmjs.org/glob-all/-/glob-all-3.1.0.tgz"
    },
    "globals": {
      "version": "9.12.0",
      "from": "globals@>=9.2.0 <10.0.0",
      "resolved": "https://registry.npmjs.org/globals/-/globals-9.12.0.tgz"
    },
    "globby": {
      "version": "5.0.0",
      "from": "globby@>=5.0.0 <6.0.0",
      "resolved": "https://registry.npmjs.org/globby/-/globby-5.0.0.tgz"
    },
    "got": {
      "version": "6.5.0",
      "from": "got@>=6.3.0 <7.0.0",
      "resolved": "https://registry.npmjs.org/got/-/got-6.5.0.tgz"
    },
    "graceful-fs": {
      "version": "4.1.9",
      "from": "graceful-fs@>=4.1.0 <5.0.0",
      "resolved": "https://registry.npmjs.org/graceful-fs/-/graceful-fs-4.1.9.tgz"
    },
    "graceful-readlink": {
      "version": "1.0.1",
      "from": "graceful-readlink@>=1.0.0",
      "resolved": "https://registry.npmjs.org/graceful-readlink/-/graceful-readlink-1.0.1.tgz"
    },
    "growl": {
      "version": "1.9.2",
      "from": "growl@1.9.2",
      "resolved": "https://registry.npmjs.org/growl/-/growl-1.9.2.tgz"
    },
    "handlebars": {
      "version": "4.0.5",
      "from": "handlebars@>=4.0.1 <5.0.0",
      "resolved": "https://registry.npmjs.org/handlebars/-/handlebars-4.0.5.tgz",
      "dependencies": {
        "source-map": {
          "version": "0.4.4",
          "from": "source-map@>=0.4.4 <0.5.0",
          "resolved": "https://registry.npmjs.org/source-map/-/source-map-0.4.4.tgz"
        }
      }
    },
    "har-validator": {
      "version": "2.0.6",
      "from": "har-validator@>=2.0.2 <2.1.0",
      "resolved": "https://registry.npmjs.org/har-validator/-/har-validator-2.0.6.tgz"
    },
    "has": {
      "version": "1.0.1",
      "from": "has@>=1.0.1 <2.0.0",
      "resolved": "https://registry.npmjs.org/has/-/has-1.0.1.tgz"
    },
    "has-ansi": {
      "version": "2.0.0",
      "from": "has-ansi@>=2.0.0 <3.0.0",
      "resolved": "https://registry.npmjs.org/has-ansi/-/has-ansi-2.0.0.tgz"
    },
    "has-flag": {
      "version": "1.0.0",
      "from": "has-flag@>=1.0.0 <2.0.0",
      "resolved": "https://registry.npmjs.org/has-flag/-/has-flag-1.0.0.tgz"
    },
    "hawk": {
      "version": "3.1.3",
      "from": "hawk@>=3.1.0 <3.2.0",
      "resolved": "https://registry.npmjs.org/hawk/-/hawk-3.1.3.tgz"
    },
    "hoek": {
      "version": "2.16.3",
      "from": "hoek@>=2.0.0 <3.0.0",
      "resolved": "https://registry.npmjs.org/hoek/-/hoek-2.16.3.tgz"
    },
    "http-signature": {
      "version": "1.1.1",
      "from": "http-signature@>=1.1.0 <1.2.0",
      "resolved": "https://registry.npmjs.org/http-signature/-/http-signature-1.1.1.tgz"
    },
    "https-proxy-agent": {
      "version": "1.0.0",
      "from": "https-proxy-agent@>=1.0.0 <2.0.0",
      "resolved": "https://registry.npmjs.org/https-proxy-agent/-/https-proxy-agent-1.0.0.tgz"
    },
    "iconv-lite": {
      "version": "0.4.13",
      "from": "iconv-lite@>=0.4.13 <0.5.0",
      "resolved": "https://registry.npmjs.org/iconv-lite/-/iconv-lite-0.4.13.tgz"
    },
    "ieee754": {
      "version": "1.1.8",
      "from": "ieee754@>=1.1.4 <2.0.0",
      "resolved": "https://registry.npmjs.org/ieee754/-/ieee754-1.1.8.tgz"
    },
    "ignore": {
      "version": "3.2.0",
      "from": "ignore@>=3.1.5 <4.0.0",
      "resolved": "https://registry.npmjs.org/ignore/-/ignore-3.2.0.tgz"
    },
    "immediate": {
      "version": "3.0.6",
      "from": "immediate@>=3.0.5 <3.1.0",
      "resolved": "https://registry.npmjs.org/immediate/-/immediate-3.0.6.tgz"
    },
    "imurmurhash": {
      "version": "0.1.4",
      "from": "imurmurhash@>=0.1.4 <0.2.0",
      "resolved": "https://registry.npmjs.org/imurmurhash/-/imurmurhash-0.1.4.tgz"
    },
    "inflight": {
      "version": "1.0.6",
      "from": "inflight@>=1.0.4 <2.0.0",
      "resolved": "https://registry.npmjs.org/inflight/-/inflight-1.0.6.tgz"
    },
    "inherits": {
      "version": "2.0.3",
      "from": "inherits@>=2.0.0 <3.0.0",
      "resolved": "https://registry.npmjs.org/inherits/-/inherits-2.0.3.tgz"
    },
    "ini": {
      "version": "1.3.4",
      "from": "ini@>=1.3.0 <1.4.0",
      "resolved": "https://registry.npmjs.org/ini/-/ini-1.3.4.tgz"
    },
    "inquirer": {
      "version": "0.12.0",
      "from": "inquirer@>=0.12.0 <0.13.0",
      "resolved": "https://registry.npmjs.org/inquirer/-/inquirer-0.12.0.tgz"
    },
    "interpret": {
      "version": "1.0.1",
      "from": "interpret@>=1.0.0 <2.0.0",
      "resolved": "https://registry.npmjs.org/interpret/-/interpret-1.0.1.tgz"
    },
    "is-absolute": {
      "version": "0.1.7",
      "from": "is-absolute@>=0.1.5 <0.2.0",
      "resolved": "https://registry.npmjs.org/is-absolute/-/is-absolute-0.1.7.tgz"
    },
    "is-buffer": {
      "version": "1.1.4",
      "from": "is-buffer@>=1.0.2 <2.0.0",
      "resolved": "https://registry.npmjs.org/is-buffer/-/is-buffer-1.1.4.tgz"
    },
    "is-fullwidth-code-point": {
      "version": "1.0.0",
      "from": "is-fullwidth-code-point@>=1.0.0 <2.0.0",
      "resolved": "https://registry.npmjs.org/is-fullwidth-code-point/-/is-fullwidth-code-point-1.0.0.tgz"
    },
    "is-my-json-valid": {
      "version": "2.15.0",
      "from": "is-my-json-valid@>=2.12.4 <3.0.0",
      "resolved": "https://registry.npmjs.org/is-my-json-valid/-/is-my-json-valid-2.15.0.tgz"
    },
    "is-natural-number": {
      "version": "2.1.1",
      "from": "is-natural-number@>=2.0.0 <3.0.0",
      "resolved": "https://registry.npmjs.org/is-natural-number/-/is-natural-number-2.1.1.tgz"
    },
    "is-object": {
      "version": "1.0.1",
      "from": "is-object@>=1.0.1 <1.1.0",
      "resolved": "https://registry.npmjs.org/is-object/-/is-object-1.0.1.tgz"
    },
    "is-path-cwd": {
      "version": "1.0.0",
      "from": "is-path-cwd@>=1.0.0 <2.0.0",
      "resolved": "https://registry.npmjs.org/is-path-cwd/-/is-path-cwd-1.0.0.tgz"
    },
    "is-path-in-cwd": {
      "version": "1.0.0",
      "from": "is-path-in-cwd@>=1.0.0 <2.0.0",
      "resolved": "https://registry.npmjs.org/is-path-in-cwd/-/is-path-in-cwd-1.0.0.tgz"
    },
    "is-path-inside": {
      "version": "1.0.0",
      "from": "is-path-inside@>=1.0.0 <2.0.0",
      "resolved": "https://registry.npmjs.org/is-path-inside/-/is-path-inside-1.0.0.tgz"
    },
    "is-property": {
      "version": "1.0.2",
      "from": "is-property@>=1.0.0 <2.0.0",
      "resolved": "https://registry.npmjs.org/is-property/-/is-property-1.0.2.tgz"
    },
    "is-redirect": {
      "version": "1.0.0",
      "from": "is-redirect@>=1.0.0 <2.0.0",
      "resolved": "https://registry.npmjs.org/is-redirect/-/is-redirect-1.0.0.tgz"
    },
    "is-relative": {
      "version": "0.1.3",
      "from": "is-relative@>=0.1.0 <0.2.0",
      "resolved": "https://registry.npmjs.org/is-relative/-/is-relative-0.1.3.tgz"
    },
    "is-resolvable": {
      "version": "1.0.0",
      "from": "is-resolvable@>=1.0.0 <2.0.0",
      "resolved": "https://registry.npmjs.org/is-resolvable/-/is-resolvable-1.0.0.tgz"
    },
    "is-retry-allowed": {
      "version": "1.1.0",
      "from": "is-retry-allowed@>=1.0.0 <2.0.0",
      "resolved": "https://registry.npmjs.org/is-retry-allowed/-/is-retry-allowed-1.1.0.tgz"
    },
    "is-stream": {
      "version": "1.1.0",
      "from": "is-stream@>=1.1.0 <2.0.0",
      "resolved": "https://registry.npmjs.org/is-stream/-/is-stream-1.1.0.tgz"
    },
    "is-typedarray": {
      "version": "1.0.0",
      "from": "is-typedarray@>=1.0.0 <1.1.0",
      "resolved": "https://registry.npmjs.org/is-typedarray/-/is-typedarray-1.0.0.tgz"
    },
    "isarray": {
      "version": "1.0.0",
      "from": "isarray@>=1.0.0 <1.1.0",
      "resolved": "https://registry.npmjs.org/isarray/-/isarray-1.0.0.tgz"
    },
    "isexe": {
      "version": "1.1.2",
      "from": "isexe@>=1.1.1 <2.0.0",
      "resolved": "https://registry.npmjs.org/isexe/-/isexe-1.1.2.tgz"
    },
    "isstream": {
      "version": "0.1.2",
      "from": "isstream@>=0.1.2 <0.2.0",
      "resolved": "https://registry.npmjs.org/isstream/-/isstream-0.1.2.tgz"
    },
    "jmespath": {
      "version": "0.15.0",
      "from": "jmespath@0.15.0",
      "resolved": "https://registry.npmjs.org/jmespath/-/jmespath-0.15.0.tgz"
    },
    "jodid25519": {
      "version": "1.0.2",
      "from": "jodid25519@>=1.0.0 <2.0.0",
      "resolved": "https://registry.npmjs.org/jodid25519/-/jodid25519-1.0.2.tgz"
    },
    "js-tokens": {
      "version": "2.0.0",
      "from": "js-tokens@>=2.0.0 <3.0.0",
      "resolved": "https://registry.npmjs.org/js-tokens/-/js-tokens-2.0.0.tgz"
    },
    "js-yaml": {
      "version": "3.6.1",
      "from": "js-yaml@>=3.6.1 <4.0.0",
      "resolved": "https://registry.npmjs.org/js-yaml/-/js-yaml-3.6.1.tgz"
    },
    "jsbn": {
      "version": "0.1.0",
      "from": "jsbn@>=0.1.0 <0.2.0",
      "resolved": "https://registry.npmjs.org/jsbn/-/jsbn-0.1.0.tgz"
    },
    "json-refs": {
      "version": "2.1.6",
      "from": "json-refs@>=2.1.5 <3.0.0",
      "resolved": "https://registry.npmjs.org/json-refs/-/json-refs-2.1.6.tgz",
      "dependencies": {
        "commander": {
          "version": "2.9.0",
          "from": "commander@>=2.9.0 <3.0.0",
          "resolved": "https://registry.npmjs.org/commander/-/commander-2.9.0.tgz"
        }
      }
    },
    "json-schema": {
      "version": "0.2.3",
      "from": "json-schema@0.2.3",
      "resolved": "https://registry.npmjs.org/json-schema/-/json-schema-0.2.3.tgz"
    },
    "json-stable-stringify": {
      "version": "1.0.1",
      "from": "json-stable-stringify@>=1.0.0 <2.0.0",
      "resolved": "https://registry.npmjs.org/json-stable-stringify/-/json-stable-stringify-1.0.1.tgz"
    },
    "json-stringify-safe": {
      "version": "5.0.1",
      "from": "json-stringify-safe@>=5.0.1 <5.1.0",
      "resolved": "https://registry.npmjs.org/json-stringify-safe/-/json-stringify-safe-5.0.1.tgz"
    },
    "json3": {
      "version": "3.3.2",
      "from": "json3@3.3.2",
      "resolved": "https://registry.npmjs.org/json3/-/json3-3.3.2.tgz"
    },
    "jsonfile": {
      "version": "2.4.0",
      "from": "jsonfile@>=2.1.0 <3.0.0",
      "resolved": "https://registry.npmjs.org/jsonfile/-/jsonfile-2.4.0.tgz"
    },
    "jsonify": {
      "version": "0.0.0",
      "from": "jsonify@>=0.0.0 <0.1.0",
      "resolved": "https://registry.npmjs.org/jsonify/-/jsonify-0.0.0.tgz"
    },
    "jsonpointer": {
      "version": "4.0.0",
      "from": "jsonpointer@>=4.0.0 <5.0.0",
      "resolved": "https://registry.npmjs.org/jsonpointer/-/jsonpointer-4.0.0.tgz"
    },
    "jsprim": {
      "version": "1.3.1",
      "from": "jsprim@>=1.2.2 <2.0.0",
      "resolved": "https://registry.npmjs.org/jsprim/-/jsprim-1.3.1.tgz"
    },
    "jsx-ast-utils": {
      "version": "1.3.3",
      "from": "jsx-ast-utils@>=1.0.0 <2.0.0",
      "resolved": "https://registry.npmjs.org/jsx-ast-utils/-/jsx-ast-utils-1.3.3.tgz"
    },
    "kind-of": {
      "version": "3.0.4",
      "from": "kind-of@>=3.0.2 <4.0.0",
      "resolved": "https://registry.npmjs.org/kind-of/-/kind-of-3.0.4.tgz"
    },
    "klaw": {
      "version": "1.3.0",
      "from": "klaw@>=1.0.0 <2.0.0",
      "resolved": "https://registry.npmjs.org/klaw/-/klaw-1.3.0.tgz"
    },
    "lazy-cache": {
      "version": "1.0.4",
      "from": "lazy-cache@>=1.0.3 <2.0.0",
      "resolved": "https://registry.npmjs.org/lazy-cache/-/lazy-cache-1.0.4.tgz"
    },
    "lazystream": {
      "version": "1.0.0",
      "from": "lazystream@>=1.0.0 <2.0.0",
      "resolved": "https://registry.npmjs.org/lazystream/-/lazystream-1.0.0.tgz"
    },
    "lcov-parse": {
      "version": "0.0.10",
      "from": "lcov-parse@0.0.10",
      "resolved": "https://registry.npmjs.org/lcov-parse/-/lcov-parse-0.0.10.tgz"
    },
    "levn": {
      "version": "0.3.0",
      "from": "levn@>=0.3.0 <0.4.0",
      "resolved": "https://registry.npmjs.org/levn/-/levn-0.3.0.tgz"
    },
    "lie": {
      "version": "3.1.0",
      "from": "lie@>=3.1.0 <3.2.0",
      "resolved": "https://registry.npmjs.org/lie/-/lie-3.1.0.tgz"
    },
    "lodash": {
      "version": "4.16.4",
      "from": "lodash@>=4.13.1 <5.0.0",
      "resolved": "https://registry.npmjs.org/lodash/-/lodash-4.16.4.tgz"
    },
    "lodash._baseassign": {
      "version": "3.2.0",
      "from": "lodash._baseassign@>=3.0.0 <4.0.0",
      "resolved": "https://registry.npmjs.org/lodash._baseassign/-/lodash._baseassign-3.2.0.tgz"
    },
    "lodash._basecopy": {
      "version": "3.0.1",
      "from": "lodash._basecopy@>=3.0.0 <4.0.0",
      "resolved": "https://registry.npmjs.org/lodash._basecopy/-/lodash._basecopy-3.0.1.tgz"
    },
    "lodash._basecreate": {
      "version": "3.0.3",
      "from": "lodash._basecreate@>=3.0.0 <4.0.0",
      "resolved": "https://registry.npmjs.org/lodash._basecreate/-/lodash._basecreate-3.0.3.tgz"
    },
    "lodash._getnative": {
      "version": "3.9.1",
      "from": "lodash._getnative@>=3.0.0 <4.0.0",
      "resolved": "https://registry.npmjs.org/lodash._getnative/-/lodash._getnative-3.9.1.tgz"
    },
    "lodash._isiterateecall": {
      "version": "3.0.9",
      "from": "lodash._isiterateecall@>=3.0.0 <4.0.0",
      "resolved": "https://registry.npmjs.org/lodash._isiterateecall/-/lodash._isiterateecall-3.0.9.tgz"
    },
    "lodash.cond": {
      "version": "4.5.2",
      "from": "lodash.cond@>=4.3.0 <5.0.0",
      "resolved": "https://registry.npmjs.org/lodash.cond/-/lodash.cond-4.5.2.tgz"
    },
    "lodash.create": {
      "version": "3.1.1",
      "from": "lodash.create@3.1.1",
      "resolved": "https://registry.npmjs.org/lodash.create/-/lodash.create-3.1.1.tgz"
    },
    "lodash.endswith": {
      "version": "4.2.1",
      "from": "lodash.endswith@>=4.0.1 <5.0.0",
      "resolved": "https://registry.npmjs.org/lodash.endswith/-/lodash.endswith-4.2.1.tgz"
    },
    "lodash.find": {
      "version": "4.6.0",
      "from": "lodash.find@>=4.3.0 <5.0.0",
      "resolved": "https://registry.npmjs.org/lodash.find/-/lodash.find-4.6.0.tgz"
    },
    "lodash.findindex": {
      "version": "4.6.0",
      "from": "lodash.findindex@>=4.3.0 <5.0.0",
      "resolved": "https://registry.npmjs.org/lodash.findindex/-/lodash.findindex-4.6.0.tgz"
    },
    "lodash.isarguments": {
      "version": "3.1.0",
      "from": "lodash.isarguments@>=3.0.0 <4.0.0",
      "resolved": "https://registry.npmjs.org/lodash.isarguments/-/lodash.isarguments-3.1.0.tgz"
    },
    "lodash.isarray": {
      "version": "3.0.4",
      "from": "lodash.isarray@>=3.0.0 <4.0.0",
      "resolved": "https://registry.npmjs.org/lodash.isarray/-/lodash.isarray-3.0.4.tgz"
    },
    "lodash.keys": {
      "version": "3.1.2",
      "from": "lodash.keys@>=3.0.0 <4.0.0",
      "resolved": "https://registry.npmjs.org/lodash.keys/-/lodash.keys-3.1.2.tgz"
    },
    "log-driver": {
      "version": "1.2.5",
      "from": "log-driver@1.2.5",
      "resolved": "https://registry.npmjs.org/log-driver/-/log-driver-1.2.5.tgz"
    },
    "lolex": {
      "version": "1.3.2",
      "from": "lolex@1.3.2",
      "resolved": "https://registry.npmjs.org/lolex/-/lolex-1.3.2.tgz"
    },
    "longest": {
      "version": "1.0.1",
      "from": "longest@>=1.0.1 <2.0.0",
      "resolved": "https://registry.npmjs.org/longest/-/longest-1.0.1.tgz"
    },
    "lowercase-keys": {
      "version": "1.0.0",
      "from": "lowercase-keys@>=1.0.0 <2.0.0",
      "resolved": "https://registry.npmjs.org/lowercase-keys/-/lowercase-keys-1.0.0.tgz"
    },
    "merge-descriptors": {
      "version": "1.0.1",
      "from": "merge-descriptors@>=1.0.0 <1.1.0",
      "resolved": "https://registry.npmjs.org/merge-descriptors/-/merge-descriptors-1.0.1.tgz"
    },
    "methods": {
      "version": "1.1.2",
      "from": "methods@>=1.1.1 <1.2.0",
      "resolved": "https://registry.npmjs.org/methods/-/methods-1.1.2.tgz"
    },
    "mime": {
      "version": "1.3.4",
      "from": "mime@1.3.4",
      "resolved": "https://registry.npmjs.org/mime/-/mime-1.3.4.tgz"
    },
    "mime-db": {
      "version": "1.24.0",
      "from": "mime-db@>=1.24.0 <1.25.0",
      "resolved": "https://registry.npmjs.org/mime-db/-/mime-db-1.24.0.tgz"
    },
    "mime-types": {
      "version": "2.1.12",
      "from": "mime-types@>=2.1.3 <3.0.0",
      "resolved": "https://registry.npmjs.org/mime-types/-/mime-types-2.1.12.tgz"
    },
    "minimatch": {
      "version": "3.0.3",
      "from": "minimatch@>=3.0.2 <4.0.0",
      "resolved": "https://registry.npmjs.org/minimatch/-/minimatch-3.0.3.tgz"
    },
    "minimist": {
      "version": "1.2.0",
      "from": "minimist@>=1.2.0 <2.0.0",
      "resolved": "https://registry.npmjs.org/minimist/-/minimist-1.2.0.tgz"
    },
    "mkdirp": {
      "version": "0.5.1",
      "from": "mkdirp@>=0.5.1 <0.6.0",
      "resolved": "https://registry.npmjs.org/mkdirp/-/mkdirp-0.5.1.tgz",
      "dependencies": {
        "minimist": {
          "version": "0.0.8",
          "from": "minimist@0.0.8",
          "resolved": "https://registry.npmjs.org/minimist/-/minimist-0.0.8.tgz"
        }
      }
    },
    "module-not-found-error": {
      "version": "1.0.1",
      "from": "module-not-found-error@>=1.0.0 <2.0.0",
      "resolved": "https://registry.npmjs.org/module-not-found-error/-/module-not-found-error-1.0.1.tgz"
    },
    "moment": {
      "version": "2.15.1",
      "from": "moment@>=2.13.0 <3.0.0",
      "resolved": "https://registry.npmjs.org/moment/-/moment-2.15.1.tgz"
    },
    "ms": {
      "version": "0.7.1",
      "from": "ms@0.7.1",
      "resolved": "https://registry.npmjs.org/ms/-/ms-0.7.1.tgz"
    },
    "mute-stream": {
      "version": "0.0.5",
      "from": "mute-stream@0.0.5",
      "resolved": "https://registry.npmjs.org/mute-stream/-/mute-stream-0.0.5.tgz"
    },
    "native-promise-only": {
      "version": "0.8.1",
      "from": "native-promise-only@>=0.8.1 <0.9.0",
      "resolved": "https://registry.npmjs.org/native-promise-only/-/native-promise-only-0.8.1.tgz"
    },
    "natural-compare": {
      "version": "1.4.0",
      "from": "natural-compare@>=1.4.0 <2.0.0",
      "resolved": "https://registry.npmjs.org/natural-compare/-/natural-compare-1.4.0.tgz"
    },
    "node-fetch": {
      "version": "1.6.3",
      "from": "node-fetch@>=1.5.3 <2.0.0",
      "resolved": "https://registry.npmjs.org/node-fetch/-/node-fetch-1.6.3.tgz"
    },
    "node-status-codes": {
      "version": "2.0.1",
      "from": "node-status-codes@>=2.0.0 <3.0.0",
      "resolved": "https://registry.npmjs.org/node-status-codes/-/node-status-codes-2.0.1.tgz"
    },
    "node-uuid": {
      "version": "1.4.7",
      "from": "node-uuid@>=1.4.2 <2.0.0",
      "resolved": "https://registry.npmjs.org/node-uuid/-/node-uuid-1.4.7.tgz"
    },
    "nopt": {
      "version": "3.0.6",
      "from": "nopt@>=3.0.0 <4.0.0",
      "resolved": "https://registry.npmjs.org/nopt/-/nopt-3.0.6.tgz"
    },
    "normalize-path": {
      "version": "2.0.1",
      "from": "normalize-path@>=2.0.0 <3.0.0",
      "resolved": "https://registry.npmjs.org/normalize-path/-/normalize-path-2.0.1.tgz"
    },
    "number-is-nan": {
      "version": "1.0.1",
      "from": "number-is-nan@>=1.0.0 <2.0.0",
      "resolved": "https://registry.npmjs.org/number-is-nan/-/number-is-nan-1.0.1.tgz"
    },
    "oauth-sign": {
      "version": "0.8.2",
      "from": "oauth-sign@>=0.8.0 <0.9.0",
      "resolved": "https://registry.npmjs.org/oauth-sign/-/oauth-sign-0.8.2.tgz"
    },
    "object-assign": {
      "version": "4.1.0",
      "from": "object-assign@>=4.0.1 <5.0.0",
      "resolved": "https://registry.npmjs.org/object-assign/-/object-assign-4.1.0.tgz"
    },
    "once": {
      "version": "1.4.0",
      "from": "once@>=1.3.0 <2.0.0",
      "resolved": "https://registry.npmjs.org/once/-/once-1.4.0.tgz"
    },
    "onetime": {
      "version": "1.1.0",
      "from": "onetime@>=1.0.0 <2.0.0",
      "resolved": "https://registry.npmjs.org/onetime/-/onetime-1.1.0.tgz"
    },
    "optimist": {
      "version": "0.6.1",
      "from": "optimist@>=0.6.1 <0.7.0",
      "resolved": "https://registry.npmjs.org/optimist/-/optimist-0.6.1.tgz",
      "dependencies": {
        "minimist": {
          "version": "0.0.10",
          "from": "minimist@>=0.0.1 <0.1.0",
          "resolved": "https://registry.npmjs.org/minimist/-/minimist-0.0.10.tgz"
        },
        "wordwrap": {
          "version": "0.0.3",
          "from": "wordwrap@>=0.0.2 <0.1.0",
          "resolved": "https://registry.npmjs.org/wordwrap/-/wordwrap-0.0.3.tgz"
        }
      }
    },
    "optionator": {
      "version": "0.8.2",
      "from": "optionator@>=0.8.2 <0.9.0",
      "resolved": "https://registry.npmjs.org/optionator/-/optionator-0.8.2.tgz"
    },
    "os-homedir": {
      "version": "1.0.2",
      "from": "os-homedir@>=1.0.0 <2.0.0",
      "resolved": "https://registry.npmjs.org/os-homedir/-/os-homedir-1.0.2.tgz"
    },
    "pako": {
      "version": "1.0.3",
      "from": "pako@>=1.0.2 <1.1.0",
      "resolved": "https://registry.npmjs.org/pako/-/pako-1.0.3.tgz"
    },
    "path-exists": {
      "version": "2.1.0",
      "from": "path-exists@>=2.0.0 <3.0.0",
      "resolved": "https://registry.npmjs.org/path-exists/-/path-exists-2.1.0.tgz"
    },
    "path-is-absolute": {
      "version": "1.0.1",
      "from": "path-is-absolute@>=1.0.0 <2.0.0",
      "resolved": "https://registry.npmjs.org/path-is-absolute/-/path-is-absolute-1.0.1.tgz"
    },
    "path-is-inside": {
      "version": "1.0.2",
      "from": "path-is-inside@>=1.0.1 <2.0.0",
      "resolved": "https://registry.npmjs.org/path-is-inside/-/path-is-inside-1.0.2.tgz"
    },
    "path-loader": {
      "version": "1.0.1",
      "from": "path-loader@>=1.0.1 <2.0.0",
      "resolved": "https://registry.npmjs.org/path-loader/-/path-loader-1.0.1.tgz"
    },
    "pend": {
      "version": "1.2.0",
      "from": "pend@>=1.2.0 <1.3.0",
      "resolved": "https://registry.npmjs.org/pend/-/pend-1.2.0.tgz"
    },
    "pify": {
      "version": "2.3.0",
      "from": "pify@>=2.3.0 <3.0.0",
      "resolved": "https://registry.npmjs.org/pify/-/pify-2.3.0.tgz"
    },
    "pinkie": {
      "version": "2.0.4",
      "from": "pinkie@>=2.0.0 <3.0.0",
      "resolved": "https://registry.npmjs.org/pinkie/-/pinkie-2.0.4.tgz"
    },
    "pinkie-promise": {
      "version": "2.0.1",
      "from": "pinkie-promise@>=2.0.0 <3.0.0",
      "resolved": "https://registry.npmjs.org/pinkie-promise/-/pinkie-promise-2.0.1.tgz"
    },
    "pkg-dir": {
      "version": "1.0.0",
      "from": "pkg-dir@>=1.0.0 <2.0.0",
      "resolved": "https://registry.npmjs.org/pkg-dir/-/pkg-dir-1.0.0.tgz"
    },
    "pkg-up": {
      "version": "1.0.0",
      "from": "pkg-up@>=1.0.0 <2.0.0",
      "resolved": "https://registry.npmjs.org/pkg-up/-/pkg-up-1.0.0.tgz"
    },
    "pluralize": {
      "version": "1.2.1",
      "from": "pluralize@>=1.2.1 <2.0.0",
      "resolved": "https://registry.npmjs.org/pluralize/-/pluralize-1.2.1.tgz"
    },
    "prelude-ls": {
      "version": "1.1.2",
      "from": "prelude-ls@>=1.1.2 <1.2.0",
      "resolved": "https://registry.npmjs.org/prelude-ls/-/prelude-ls-1.1.2.tgz"
    },
    "prepend-http": {
      "version": "1.0.4",
      "from": "prepend-http@>=1.0.1 <2.0.0",
      "resolved": "https://registry.npmjs.org/prepend-http/-/prepend-http-1.0.4.tgz"
    },
    "process-nextick-args": {
      "version": "1.0.7",
      "from": "process-nextick-args@>=1.0.6 <1.1.0",
      "resolved": "https://registry.npmjs.org/process-nextick-args/-/process-nextick-args-1.0.7.tgz"
    },
    "progress": {
      "version": "1.1.8",
      "from": "progress@>=1.1.8 <2.0.0",
      "resolved": "https://registry.npmjs.org/progress/-/progress-1.1.8.tgz"
    },
    "punycode": {
      "version": "1.3.2",
      "from": "punycode@1.3.2",
      "resolved": "https://registry.npmjs.org/punycode/-/punycode-1.3.2.tgz"
    },
    "qs": {
      "version": "2.3.3",
      "from": "qs@2.3.3",
      "resolved": "https://registry.npmjs.org/qs/-/qs-2.3.3.tgz"
    },
    "querystring": {
      "version": "0.2.0",
      "from": "querystring@0.2.0",
      "resolved": "https://registry.npmjs.org/querystring/-/querystring-0.2.0.tgz"
    },
    "rc": {
      "version": "1.1.6",
      "from": "rc@>=1.1.2 <2.0.0",
      "resolved": "https://registry.npmjs.org/rc/-/rc-1.1.6.tgz"
    },
    "readable-stream": {
      "version": "2.1.5",
      "from": "readable-stream@>=2.0.0 <3.0.0",
      "resolved": "https://registry.npmjs.org/readable-stream/-/readable-stream-2.1.5.tgz"
    },
    "readline2": {
      "version": "1.0.1",
      "from": "readline2@>=1.0.1 <2.0.0",
      "resolved": "https://registry.npmjs.org/readline2/-/readline2-1.0.1.tgz"
    },
    "rechoir": {
      "version": "0.6.2",
      "from": "rechoir@>=0.6.2 <0.7.0",
      "resolved": "https://registry.npmjs.org/rechoir/-/rechoir-0.6.2.tgz"
    },
    "reduce-component": {
      "version": "1.0.1",
      "from": "reduce-component@1.0.1",
      "resolved": "https://registry.npmjs.org/reduce-component/-/reduce-component-1.0.1.tgz"
    },
    "repeat-string": {
      "version": "1.6.1",
      "from": "repeat-string@>=1.5.2 <2.0.0",
      "resolved": "https://registry.npmjs.org/repeat-string/-/repeat-string-1.6.1.tgz"
    },
    "replaceall": {
      "version": "0.1.6",
      "from": "replaceall@>=0.1.6 <0.2.0",
      "resolved": "https://registry.npmjs.org/replaceall/-/replaceall-0.1.6.tgz"
    },
    "request": {
      "version": "2.75.0",
      "from": "request@2.75.0",
      "resolved": "https://registry.npmjs.org/request/-/request-2.75.0.tgz",
      "dependencies": {
        "form-data": {
          "version": "2.0.0",
          "from": "form-data@>=2.0.0 <2.1.0",
          "resolved": "https://registry.npmjs.org/form-data/-/form-data-2.0.0.tgz"
        },
        "qs": {
          "version": "6.2.1",
          "from": "qs@>=6.2.0 <6.3.0",
          "resolved": "https://registry.npmjs.org/qs/-/qs-6.2.1.tgz"
        }
      }
    },
    "require-uncached": {
      "version": "1.0.2",
      "from": "require-uncached@>=1.0.2 <2.0.0",
      "resolved": "https://registry.npmjs.org/require-uncached/-/require-uncached-1.0.2.tgz"
    },
    "resolve": {
      "version": "1.1.7",
      "from": "resolve@>=1.1.6 <2.0.0",
      "resolved": "https://registry.npmjs.org/resolve/-/resolve-1.1.7.tgz"
    },
    "resolve-from": {
      "version": "1.0.1",
      "from": "resolve-from@>=1.0.0 <2.0.0",
      "resolved": "https://registry.npmjs.org/resolve-from/-/resolve-from-1.0.1.tgz"
    },
    "restore-cursor": {
      "version": "1.0.1",
      "from": "restore-cursor@>=1.0.1 <2.0.0",
      "resolved": "https://registry.npmjs.org/restore-cursor/-/restore-cursor-1.0.1.tgz"
    },
    "right-align": {
      "version": "0.1.3",
      "from": "right-align@>=0.1.1 <0.2.0",
      "resolved": "https://registry.npmjs.org/right-align/-/right-align-0.1.3.tgz"
    },
    "rimraf": {
      "version": "2.5.4",
      "from": "rimraf@>=2.2.8 <3.0.0",
      "resolved": "https://registry.npmjs.org/rimraf/-/rimraf-2.5.4.tgz"
    },
    "run-async": {
      "version": "0.1.0",
      "from": "run-async@>=0.1.0 <0.2.0",
      "resolved": "https://registry.npmjs.org/run-async/-/run-async-0.1.0.tgz"
    },
    "rx-lite": {
      "version": "3.1.2",
      "from": "rx-lite@>=3.1.2 <4.0.0",
      "resolved": "https://registry.npmjs.org/rx-lite/-/rx-lite-3.1.2.tgz"
    },
    "samsam": {
      "version": "1.1.2",
      "from": "samsam@1.1.2",
      "resolved": "https://registry.npmjs.org/samsam/-/samsam-1.1.2.tgz"
    },
    "sax": {
      "version": "1.1.5",
      "from": "sax@1.1.5",
      "resolved": "https://registry.npmjs.org/sax/-/sax-1.1.5.tgz"
    },
    "seek-bzip": {
      "version": "1.0.5",
      "from": "seek-bzip@>=1.0.5 <2.0.0",
      "resolved": "https://registry.npmjs.org/seek-bzip/-/seek-bzip-1.0.5.tgz"
    },
    "semver": {
      "version": "5.0.3",
      "from": "semver@>=5.0.1 <5.1.0",
      "resolved": "https://registry.npmjs.org/semver/-/semver-5.0.3.tgz"
    },
    "semver-regex": {
      "version": "1.0.0",
      "from": "semver-regex@>=1.0.0 <2.0.0",
      "resolved": "https://registry.npmjs.org/semver-regex/-/semver-regex-1.0.0.tgz"
    },
    "shelljs": {
      "version": "0.6.1",
      "from": "shelljs@>=0.6.0 <0.7.0",
      "resolved": "https://registry.npmjs.org/shelljs/-/shelljs-0.6.1.tgz"
    },
    "slash": {
      "version": "1.0.0",
      "from": "slash@>=1.0.0 <2.0.0",
      "resolved": "https://registry.npmjs.org/slash/-/slash-1.0.0.tgz"
    },
    "slice-ansi": {
      "version": "0.0.4",
      "from": "slice-ansi@0.0.4",
      "resolved": "https://registry.npmjs.org/slice-ansi/-/slice-ansi-0.0.4.tgz"
    },
    "sntp": {
      "version": "1.0.9",
      "from": "sntp@>=1.0.0 <2.0.0",
      "resolved": "https://registry.npmjs.org/sntp/-/sntp-1.0.9.tgz"
    },
    "source-map": {
      "version": "0.2.0",
      "from": "source-map@>=0.2.0 <0.3.0",
      "resolved": "https://registry.npmjs.org/source-map/-/source-map-0.2.0.tgz"
    },
    "sprintf-js": {
      "version": "1.0.3",
      "from": "sprintf-js@>=1.0.2 <1.1.0",
      "resolved": "https://registry.npmjs.org/sprintf-js/-/sprintf-js-1.0.3.tgz"
    },
    "sshpk": {
      "version": "1.10.1",
      "from": "sshpk@>=1.7.0 <2.0.0",
      "resolved": "https://registry.npmjs.org/sshpk/-/sshpk-1.10.1.tgz",
      "dependencies": {
        "assert-plus": {
          "version": "1.0.0",
          "from": "assert-plus@>=1.0.0 <2.0.0",
          "resolved": "https://registry.npmjs.org/assert-plus/-/assert-plus-1.0.0.tgz"
        }
      }
    },
    "stack-trace": {
      "version": "0.0.9",
      "from": "stack-trace@>=0.0.0 <0.1.0",
      "resolved": "https://registry.npmjs.org/stack-trace/-/stack-trace-0.0.9.tgz"
    },
    "string-width": {
      "version": "1.0.2",
      "from": "string-width@>=1.0.1 <2.0.0",
      "resolved": "https://registry.npmjs.org/string-width/-/string-width-1.0.2.tgz"
    },
    "string_decoder": {
      "version": "0.10.31",
      "from": "string_decoder@>=0.10.0 <0.11.0",
      "resolved": "https://registry.npmjs.org/string_decoder/-/string_decoder-0.10.31.tgz"
    },
    "stringstream": {
      "version": "0.0.5",
      "from": "stringstream@>=0.0.4 <0.1.0",
      "resolved": "https://registry.npmjs.org/stringstream/-/stringstream-0.0.5.tgz"
    },
    "strip-ansi": {
      "version": "3.0.1",
      "from": "strip-ansi@>=3.0.0 <4.0.0",
      "resolved": "https://registry.npmjs.org/strip-ansi/-/strip-ansi-3.0.1.tgz"
    },
    "strip-bom": {
      "version": "3.0.0",
      "from": "strip-bom@>=3.0.0 <4.0.0",
      "resolved": "https://registry.npmjs.org/strip-bom/-/strip-bom-3.0.0.tgz"
    },
    "strip-dirs": {
      "version": "1.1.1",
      "from": "strip-dirs@>=1.1.1 <2.0.0",
      "resolved": "https://registry.npmjs.org/strip-dirs/-/strip-dirs-1.1.1.tgz"
    },
    "strip-json-comments": {
      "version": "1.0.4",
      "from": "strip-json-comments@>=1.0.4 <1.1.0",
      "resolved": "https://registry.npmjs.org/strip-json-comments/-/strip-json-comments-1.0.4.tgz"
    },
    "strip-outer": {
      "version": "1.0.0",
      "from": "strip-outer@>=1.0.0 <2.0.0",
      "resolved": "https://registry.npmjs.org/strip-outer/-/strip-outer-1.0.0.tgz"
    },
    "sum-up": {
      "version": "1.0.3",
      "from": "sum-up@>=1.0.1 <2.0.0",
      "resolved": "https://registry.npmjs.org/sum-up/-/sum-up-1.0.3.tgz"
    },
    "superagent": {
      "version": "1.8.4",
      "from": "superagent@>=1.6.1 <2.0.0",
      "resolved": "https://registry.npmjs.org/superagent/-/superagent-1.8.4.tgz",
      "dependencies": {
        "readable-stream": {
          "version": "1.0.27-1",
          "from": "readable-stream@1.0.27-1",
          "resolved": "https://registry.npmjs.org/readable-stream/-/readable-stream-1.0.27-1.tgz"
        },
        "isarray": {
          "version": "0.0.1",
          "from": "isarray@0.0.1",
          "resolved": "https://registry.npmjs.org/isarray/-/isarray-0.0.1.tgz"
        }
      }
    },
    "supports-color": {
      "version": "2.0.0",
      "from": "supports-color@>=2.0.0 <3.0.0",
      "resolved": "https://registry.npmjs.org/supports-color/-/supports-color-2.0.0.tgz"
    },
    "table": {
      "version": "3.8.3",
      "from": "table@>=3.7.8 <4.0.0",
      "resolved": "https://registry.npmjs.org/table/-/table-3.8.3.tgz",
      "dependencies": {
        "string-width": {
          "version": "2.0.0",
          "from": "string-width@>=2.0.0 <3.0.0",
          "resolved": "https://registry.npmjs.org/string-width/-/string-width-2.0.0.tgz"
        },
        "is-fullwidth-code-point": {
          "version": "2.0.0",
          "from": "is-fullwidth-code-point@>=2.0.0 <3.0.0",
          "resolved": "https://registry.npmjs.org/is-fullwidth-code-point/-/is-fullwidth-code-point-2.0.0.tgz"
        }
      }
    },
    "tar-stream": {
      "version": "1.5.2",
      "from": "tar-stream@>=1.5.0 <2.0.0",
      "resolved": "https://registry.npmjs.org/tar-stream/-/tar-stream-1.5.2.tgz"
    },
    "text-table": {
      "version": "0.2.0",
      "from": "text-table@>=0.2.0 <0.3.0",
      "resolved": "https://registry.npmjs.org/text-table/-/text-table-0.2.0.tgz"
    },
    "through": {
      "version": "2.3.8",
      "from": "through@>=2.3.6 <3.0.0",
      "resolved": "https://registry.npmjs.org/through/-/through-2.3.8.tgz"
    },
    "timed-out": {
      "version": "2.0.0",
      "from": "timed-out@>=2.0.0 <3.0.0",
      "resolved": "https://registry.npmjs.org/timed-out/-/timed-out-2.0.0.tgz"
    },
    "tough-cookie": {
      "version": "2.3.2",
      "from": "tough-cookie@>=2.3.0 <2.4.0",
      "resolved": "https://registry.npmjs.org/tough-cookie/-/tough-cookie-2.3.2.tgz",
      "dependencies": {
        "punycode": {
          "version": "1.4.1",
          "from": "punycode@>=1.4.1 <2.0.0",
          "resolved": "https://registry.npmjs.org/punycode/-/punycode-1.4.1.tgz"
        }
      }
    },
    "traverse": {
      "version": "0.6.6",
      "from": "traverse@>=0.6.6 <0.7.0",
      "resolved": "https://registry.npmjs.org/traverse/-/traverse-0.6.6.tgz"
    },
    "trim-repeated": {
      "version": "1.0.0",
      "from": "trim-repeated@>=1.0.0 <2.0.0",
      "resolved": "https://registry.npmjs.org/trim-repeated/-/trim-repeated-1.0.0.tgz"
    },
    "tryit": {
      "version": "1.0.3",
      "from": "tryit@>=1.0.1 <2.0.0",
      "resolved": "https://registry.npmjs.org/tryit/-/tryit-1.0.3.tgz"
    },
    "tunnel-agent": {
      "version": "0.4.3",
      "from": "tunnel-agent@>=0.4.0 <0.5.0",
      "resolved": "https://registry.npmjs.org/tunnel-agent/-/tunnel-agent-0.4.3.tgz"
    },
    "tweetnacl": {
      "version": "0.14.3",
      "from": "tweetnacl@>=0.14.0 <0.15.0",
      "resolved": "https://registry.npmjs.org/tweetnacl/-/tweetnacl-0.14.3.tgz"
    },
    "type-check": {
      "version": "0.3.2",
      "from": "type-check@>=0.3.2 <0.4.0",
      "resolved": "https://registry.npmjs.org/type-check/-/type-check-0.3.2.tgz"
    },
    "type-detect": {
      "version": "1.0.0",
      "from": "type-detect@>=1.0.0 <2.0.0",
      "resolved": "https://registry.npmjs.org/type-detect/-/type-detect-1.0.0.tgz"
    },
    "typedarray": {
      "version": "0.0.6",
      "from": "typedarray@>=0.0.5 <0.1.0",
      "resolved": "https://registry.npmjs.org/typedarray/-/typedarray-0.0.6.tgz"
    },
    "uglify-js": {
      "version": "2.7.4",
      "from": "uglify-js@>=2.6.0 <3.0.0",
      "resolved": "https://registry.npmjs.org/uglify-js/-/uglify-js-2.7.4.tgz",
      "dependencies": {
        "async": {
          "version": "0.2.10",
          "from": "async@>=0.2.6 <0.3.0",
          "resolved": "https://registry.npmjs.org/async/-/async-0.2.10.tgz"
        },
        "source-map": {
          "version": "0.5.6",
          "from": "source-map@>=0.5.1 <0.6.0",
          "resolved": "https://registry.npmjs.org/source-map/-/source-map-0.5.6.tgz"
        }
      }
    },
    "uglify-to-browserify": {
      "version": "1.0.2",
      "from": "uglify-to-browserify@>=1.0.0 <1.1.0",
      "resolved": "https://registry.npmjs.org/uglify-to-browserify/-/uglify-to-browserify-1.0.2.tgz"
    },
    "unbzip2-stream": {
      "version": "1.0.10",
      "from": "unbzip2-stream@>=1.0.9 <2.0.0",
      "resolved": "https://registry.npmjs.org/unbzip2-stream/-/unbzip2-stream-1.0.10.tgz",
      "dependencies": {
        "base64-js": {
          "version": "0.0.8",
          "from": "base64-js@0.0.8",
          "resolved": "https://registry.npmjs.org/base64-js/-/base64-js-0.0.8.tgz"
        },
        "buffer": {
          "version": "3.6.0",
          "from": "buffer@>=3.0.1 <4.0.0",
          "resolved": "https://registry.npmjs.org/buffer/-/buffer-3.6.0.tgz"
        }
      }
    },
    "unzip-response": {
      "version": "2.0.1",
      "from": "unzip-response@>=2.0.1 <3.0.0",
      "resolved": "https://registry.npmjs.org/unzip-response/-/unzip-response-2.0.1.tgz"
    },
    "uri-js": {
      "version": "2.1.1",
      "from": "uri-js@>=2.1.1 <3.0.0",
      "resolved": "https://registry.npmjs.org/uri-js/-/uri-js-2.1.1.tgz"
    },
    "url": {
      "version": "0.10.3",
      "from": "url@0.10.3",
      "resolved": "https://registry.npmjs.org/url/-/url-0.10.3.tgz"
    },
    "url-parse-lax": {
      "version": "1.0.0",
      "from": "url-parse-lax@>=1.0.0 <2.0.0",
      "resolved": "https://registry.npmjs.org/url-parse-lax/-/url-parse-lax-1.0.0.tgz"
    },
    "user-home": {
      "version": "2.0.0",
      "from": "user-home@>=2.0.0 <3.0.0",
      "resolved": "https://registry.npmjs.org/user-home/-/user-home-2.0.0.tgz"
    },
    "util": {
      "version": "0.10.3",
      "from": "util@>=0.10.3 <1.0.0",
      "resolved": "https://registry.npmjs.org/util/-/util-0.10.3.tgz"
    },
    "util-deprecate": {
      "version": "1.0.2",
      "from": "util-deprecate@>=1.0.1 <1.1.0",
      "resolved": "https://registry.npmjs.org/util-deprecate/-/util-deprecate-1.0.2.tgz"
    },
    "uuid": {
      "version": "2.0.3",
      "from": "uuid@>=2.0.2 <3.0.0",
      "resolved": "https://registry.npmjs.org/uuid/-/uuid-2.0.3.tgz"
    },
    "verror": {
      "version": "1.3.6",
      "from": "verror@1.3.6",
      "resolved": "https://registry.npmjs.org/verror/-/verror-1.3.6.tgz"
    },
    "which": {
      "version": "1.2.11",
      "from": "which@>=1.1.1 <2.0.0",
      "resolved": "https://registry.npmjs.org/which/-/which-1.2.11.tgz"
    },
    "window-size": {
      "version": "0.1.0",
      "from": "window-size@0.1.0",
      "resolved": "https://registry.npmjs.org/window-size/-/window-size-0.1.0.tgz"
    },
    "wordwrap": {
      "version": "1.0.0",
      "from": "wordwrap@>=0.0.2",
      "resolved": "https://registry.npmjs.org/wordwrap/-/wordwrap-1.0.0.tgz"
    },
    "wrappy": {
      "version": "1.0.2",
      "from": "wrappy@>=1.0.0 <2.0.0",
      "resolved": "https://registry.npmjs.org/wrappy/-/wrappy-1.0.2.tgz"
    },
    "write": {
      "version": "0.2.1",
      "from": "write@>=0.2.1 <0.3.0",
      "resolved": "https://registry.npmjs.org/write/-/write-0.2.1.tgz"
    },
    "xml2js": {
      "version": "0.4.15",
      "from": "xml2js@0.4.15",
      "resolved": "https://registry.npmjs.org/xml2js/-/xml2js-0.4.15.tgz"
    },
    "xmlbuilder": {
      "version": "2.6.2",
      "from": "xmlbuilder@2.6.2",
      "resolved": "https://registry.npmjs.org/xmlbuilder/-/xmlbuilder-2.6.2.tgz",
      "dependencies": {
        "lodash": {
          "version": "3.5.0",
          "from": "lodash@>=3.5.0 <3.6.0",
          "resolved": "https://registry.npmjs.org/lodash/-/lodash-3.5.0.tgz"
        }
      }
    },
    "xtend": {
      "version": "4.0.1",
      "from": "xtend@>=4.0.0 <5.0.0",
      "resolved": "https://registry.npmjs.org/xtend/-/xtend-4.0.1.tgz"
    },
    "yargs": {
<<<<<<< HEAD
      "version": "3.10.0",
      "from": "yargs@>=3.10.0 <3.11.0",
      "resolved": "https://registry.npmjs.org/yargs/-/yargs-3.10.0.tgz"
=======
      "version": "1.2.6",
      "from": "yargs@>=1.2.6 <1.3.0",
      "resolved": "https://registry.npmjs.org/yargs/-/yargs-1.2.6.tgz",
      "dependencies": {
        "minimist": {
          "version": "0.1.0",
          "from": "minimist@>=0.1.0 <0.2.0",
          "resolved": "https://registry.npmjs.org/minimist/-/minimist-0.1.0.tgz"
        }
      }
>>>>>>> fdabea47
    },
    "yauzl": {
      "version": "2.6.0",
      "from": "yauzl@>=2.4.2 <3.0.0",
      "resolved": "https://registry.npmjs.org/yauzl/-/yauzl-2.6.0.tgz"
    },
    "zip-stream": {
      "version": "1.1.0",
      "from": "zip-stream@>=1.1.0 <2.0.0",
      "resolved": "https://registry.npmjs.org/zip-stream/-/zip-stream-1.1.0.tgz"
    }
  }
}<|MERGE_RESOLUTION|>--- conflicted
+++ resolved
@@ -127,27 +127,9 @@
       "resolved": "https://registry.npmjs.org/asynckit/-/asynckit-0.4.0.tgz"
     },
     "aws-sdk": {
-<<<<<<< HEAD
-      "version": "2.6.7",
-      "from": "aws-sdk@2.6.7",
-      "resolved": "https://registry.npmjs.org/aws-sdk/-/aws-sdk-2.6.7.tgz",
-      "dependencies": {
-        "buffer": {
-          "version": "4.9.1",
-          "from": "buffer@4.9.1",
-          "resolved": "https://registry.npmjs.org/buffer/-/buffer-4.9.1.tgz"
-        },
-        "base64-js": {
-          "version": "1.2.0",
-          "from": "base64-js@>=1.0.2 <2.0.0",
-          "resolved": "https://registry.npmjs.org/base64-js/-/base64-js-1.2.0.tgz"
-        }
-      }
-=======
       "version": "2.6.8",
       "from": "aws-sdk@>=2.3.17 <3.0.0",
       "resolved": "https://registry.npmjs.org/aws-sdk/-/aws-sdk-2.6.8.tgz"
->>>>>>> fdabea47
     },
     "aws-sign2": {
       "version": "0.6.0",
@@ -1907,11 +1889,6 @@
       "resolved": "https://registry.npmjs.org/xtend/-/xtend-4.0.1.tgz"
     },
     "yargs": {
-<<<<<<< HEAD
-      "version": "3.10.0",
-      "from": "yargs@>=3.10.0 <3.11.0",
-      "resolved": "https://registry.npmjs.org/yargs/-/yargs-3.10.0.tgz"
-=======
       "version": "1.2.6",
       "from": "yargs@>=1.2.6 <1.3.0",
       "resolved": "https://registry.npmjs.org/yargs/-/yargs-1.2.6.tgz",
@@ -1922,7 +1899,6 @@
           "resolved": "https://registry.npmjs.org/minimist/-/minimist-0.1.0.tgz"
         }
       }
->>>>>>> fdabea47
     },
     "yauzl": {
       "version": "2.6.0",
