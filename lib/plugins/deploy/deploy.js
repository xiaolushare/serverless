--- conflicted
+++ resolved
@@ -8,16 +8,10 @@
       deploy: {
         usage: 'Deploy Service.',
         lifecycleEvents: [
-<<<<<<< HEAD
           'clean',
-          'initializeResources',
-          'createProviderStacks',
-          'createDeploymentPackage',
-=======
           'initialize',
           'setupProviderConfiguration',
           'createDeploymentArtifacts',
->>>>>>> 4ebf8643
           'compileFunctions',
           'compileEvents',
           'deploy',
