'use strict';

/**
 * Serverless: Utilities
 */

require('shelljs/global');
let BbPromise   = require('bluebird'),
  rawDebug      = require('debug'),
  path          = require('path'),
  async         = require('async'),
  traverse      = require('traverse'),
  readdirp      = require('readdirp'),
  replaceall    = require('replaceall'),
  SError        = require('../ServerlessError'),
  SCli          = require('./cli'),
  fs            = require('fs'),
  mkdirpAsync   = require('mkdirp-then'),
  shortid       = require('shortid');

BbPromise.promisifyAll(fs);

/**
 * Supported Runtimes
 */

module.exports.supportedRuntimes = {
  "nodejs": require('../ServerlessRuntimeNode'),
  "python2.7": require('../ServerlessRuntimePython27')
};

/**
 * Export Class Data
 */

exports.exportClassData = function(data) {
  for (let prop in data) {

    // Remove private properties
    if (data.hasOwnProperty(prop) && prop.startsWith('_')) delete data[prop];

    // Remove methods
    if (typeof prop === 'function') delete data[prop];
  }

  return data;
};

/**
 * Build sPath
 */

exports.buildSPath = function(data) {
  let path                 = '';
  if (data.component)      path = path + data.component.trim();
  if (data.cPath)          path = path + '/' + data.cPath.trim();
  if (data.function)       path = path + '/' + data.function.trim();
  if (data.endpointPath)   path = path + '@' + data.endpointPath.trim();
  if (data.endpointMethod) path = path + '~' + data.endpointMethod.trim();
  return path;
};

/**
 * Parse sPath
 */

exports.parseSPath = function(sPath) {
  let pArray    = sPath.split('/');
  if (pArray.length < 1) {
    return { component: pArray[0] }
  } else {
    let parsed = {
      component: pArray[0],
      function:  pArray[1] ? pArray[pArray.length - 1].split('@')[0] : null,
      urlPath:   pArray[1] ? pArray[pArray.length - 1].split('@')[1] ? pArray[pArray.length - 1].split('@')[1].split('~')[0] : null : null,
      urlMethod: pArray[1] ? pArray[pArray.length - 1].split('@')[1] ? pArray[pArray.length - 1].split('@')[1].split('~')[1] : null : null,
      event:     pArray[1] ? pArray[pArray.length - 1].split('#')[1] : null
    };
    pArray.shift();
    pArray.pop();
    // Check for any cPath
    if (pArray.length) {
      parsed.cPath = pArray.join('/');
    }
    return parsed;
  }
};

/**
<<<<<<< HEAD
 * Get Project Path
 * - Returns path string
 */

exports.getProjectPath = function(startDir) {

  let _this = this;

  // Check if startDir is root
  if (_this.fileExistsSync(path.join(startDir, 's-project.json'))) {

    let serverlessJsonInDir = require(path.join(startDir, 's-project.json'));
    if (typeof serverlessJsonInDir.name !== 'undefined') return path.resolve(startDir);
  }

  // Check up to 10 parent levels
  let previous   = './',
    projRootPath = false;

  for (let i = 0; i < 10; i++) {
    previous     = path.join(previous, '../');
    let fullPath = path.resolve(startDir, previous);

    if (_this.fileExistsSync(path.join(fullPath, 's-project.json'))) {
      let serverlessJson = require(path.join(fullPath, 's-project.json'));
      if (typeof serverlessJson.name !== 'undefined') {
        projRootPath = fullPath;
        break;
      }
    }
  }

  return projRootPath;
};

/**
=======
>>>>>>> ce53edc2
 * Read Recursively
 */

exports.readRecursively = function(path, filter) {
  return new BbPromise(function(resolve, reject) {

    let files = [];

    readdirp({
      root:       path,
      fileFilter: filter
    })
      .on('data', function(entry) {
        files.push(entry.path);
      })
      .on('error', function(error) {
        reject(error);
      })
      .on('end', function() {
        resolve(files);
      });
  });
};

/**
 * Return Partial
 */

exports.returnPartial = function(string, symbol, number, defaultResponse) {
  if (string.indexOf(symbol) > -1) return string.split(symbol)[number];
  else return defaultResponse;
};

/**
 * Get Endpoints
 * - Return endpoint JSONs
 * - If no paths specified, finds all endpoints in baseDir
 * - Each endpoint must contain #, @ and ~ in path:  module/function#get@get-data~GET
 */

exports.getEndpoints = function(baseDir, endpointPaths) {

  let _this = this,
    allEndpointJsons = [];

  return BbPromise.try(function () {

      // Sanitize baseDir
      if ((baseDir).indexOf('/back') == -1)    baseDir = path.join(baseDir, 'back');
      if ((baseDir).indexOf('/modules') == -1) baseDir = path.join(baseDir, 'modules');

      // If endpointPaths, validate and return them
      if (endpointPaths) {

        // Validate - ensure endpoint path contains #
        for (let i = 0; i < endpointPaths.length; i++) {
          let path = endpointPaths[i];

          // Ensure pointers are included
          if (path.indexOf('#') === -1 || path.indexOf('@') === -1 || path.indexOf('~') === -1) {
            throw new SError(`Endpoint path is missing '#', '@' or '~' : ${path}`,
              SError.errorCodes.INVALID_RESOURCE_NAME);
          }

          // If absolute path, trim to be relative
          if (path.indexOf('/back/modules') === -1) {
            path = path.split('back/modules/')[1];
          }
        }

        return endpointPaths;
      }

      // If no endpointPaths, get all functions in project and create their endpoint paths
      endpointPaths = [];
      return _this.readRecursively(baseDir, '*s-function.json')
        .then(function(functionFilePaths) {

          // If inside modules, grab path prefix
          let baseArray = baseDir.split(path.sep),
            pathPrefix;
          if (baseArray[baseArray.indexOf('modules') + 1]) {
            pathPrefix = (baseArray.splice(baseArray.indexOf('modules') + 1)).join(path.sep);
          }

          // We've used the basDir to locate functions.  Now, normalize baseDir
          if (baseDir.indexOf('modules/') > -1)  baseDir = path.join(baseDir.split('modules/')[0], 'modules/');
          if (baseDir.indexOf('modules\\') > -1) baseDir = path.join(baseDir.split('modules\\')[0], 'modules\\'); // Windows

          for (let i = 0; i < functionFilePaths.length; i++) {

            // Read JSON
            let filePath        = pathPrefix ? path.join(pathPrefix, functionFilePaths[i]) : functionFilePaths[i];
            let functionsObject = _this.readAndParseJsonSync(path.join(baseDir, filePath));
            functionsObject     = functionsObject.functions;

            // Create paths for each function in s-function.json
            for (let j = 0; j < Object.keys(functionsObject).length; j++ ) {

              let functionPath = filePath + '#' + Object.keys(functionsObject)[j];
              let funcObject = functionsObject[Object.keys(functionsObject)[j]];

              for (let k = 0; k < funcObject.endpoints.length; k++) {
                let endpointPath = functionPath + '@' + funcObject.endpoints[k].path + '~' + funcObject.endpoints[k].method;
                endpointPaths.push(endpointPath);
              }
            }
          }

          return endpointPaths;
        });
    })
    .then(function(paths) {

      // Sanitize Paths
      for (let i = 0; i < paths.length; i++) {

        paths[i] = paths[i].replace('s-function.json', '');
        paths[i] = paths[i].replace('/#', '#');
        paths[i] = paths[i].replace('\\#', '#');

        // Remove slashes after functionPath
        if (['/', '\\'].indexOf(paths[i].charAt(0)) !== -1) paths[i] = paths[i].substring(1, paths[i].length);
      }

      return paths;
    })
    .then(function(endpointPaths) {
      return new BbPromise(function(resolve, reject){

        // Loop through function paths and process
        async.eachLimit(endpointPaths, 10, function (pathEndpoint, cb) {

          let pathFunctionRelative  = null,
            nameFunction          = null,
            endpointUrlPath       = null,
            endpointMethod        = null;

          // Get Function Properties
          pathFunctionRelative  = _this.returnPartial(pathEndpoint, '@', 0, null);
          nameFunction          = _this.returnPartial(pathFunctionRelative, '#', 1, null);
          pathFunctionRelative  = _this.returnPartial(pathFunctionRelative, '#', 0, null);

          // Get Endpoint Properties
          endpointUrlPath  = _this.returnPartial(pathEndpoint, '@', 1, null);
          endpointMethod   = _this.returnPartial(pathEndpoint, '~', 1, null);
          endpointUrlPath  = _this.returnPartial(endpointUrlPath, '~', 0, null);

          // If endpointPath has s-function.json missing, add it
          pathEndpoint = pathEndpoint.replace('s-function.json', '');

          // Check function exists
          if (!_this.fileExistsSync(path.join(baseDir, pathFunctionRelative, 's-function.json'))) {
            throw new SError(
              `Invalid endpoint path ${pathEndpoint}`,
              SError.errorCodes.INVALID_RESOURCE_NAME);
          }

          // Get FunctionJSON
          let functionsObject;
          let endpointJson  = {};
          try {
            functionsObject = _this.readAndParseJsonSync(path.join(baseDir, pathFunctionRelative, 's-function.json'));
            let func        = functionsObject.functions[nameFunction];

            for (let i = 0; i < func.endpoints.length; i++) {
              let endpoint = func.endpoints[i];
              if (endpoint.path === endpointUrlPath && endpoint.method === endpointMethod) {
                endpointJson                        = endpoint;
                endpointJson.function               = func;
                endpointJson.function.name          = nameFunction;
                endpointJson.function.pathFunction  = path.join('back', 'modules', pathFunctionRelative);
              }
            }
          } catch(e) {
            console.log(e);
            throw new SError(`Invalid JSON in ${endpointUrlPath}`, SError.errorCodes.INVALID_RESOURCE_NAME);
          }

          // Get ModuleJSON
          let pathModule = path.join(baseDir, pathFunctionRelative.split(path.sep)[0], 's-module.json');
          let moduleJson;
          try {
            moduleJson = _this.readAndParseJsonSync(pathModule);
            moduleJson.pathModule = path.join('back', 'modules', pathFunctionRelative.split(path.sep)[0]);
          } catch(e) {
            throw new SError(`This endpoint has missing or invalid parent module JSON (s-module.json) ${endpointUrlPath} - ${pathModule}`,
              SError.errorCodes.INVALID_RESOURCE_NAME);
          }

          // Add attributes
          endpointJson.module = moduleJson;

          // Add to main array
          allEndpointJsons.push(endpointJson);

          // Callback
          return cb();

        }, function () {
          return resolve(allEndpointJsons);
        });
      });
    });
};

/**
 * getFunctionEnvVars
 * - Finds all Env Vars that are used by all Functions in a given Module
 */

exports.getFunctionEnvVars = function(projectRootPath, modName) {

  return this.getFunctions(path.join(projectRootPath, 'back', 'modules', modName), null)
    .then(function(functionJsons) {

      let envVars = [];
      functionJsons.forEach(function(functionJson) {

        if (functionJson.lambda && functionJson.lambda.envVar) {
          functionJson.lambda.envVar.forEach(function(envVar) {
            if (envVars.indexOf(envVar) == -1) {
              envVars.push(envVar);
            }
          });
        }
      });

      return envVars;
    });
};

/**
 * Write File
 * - Writes file and makes any parent dirs if necessary
 * @param filePath
 * @param contents node Buffer
 * @returns {Promise}
 */

exports.writeFile = function(filePath, contents) {
  this.sDebug('Writing file:', filePath);

  if (contents === undefined) {
    contents = '';
  }

  return mkdirpAsync(path.dirname(filePath))
    .then(function() {
      return fs.writeFileAsync(filePath, contents);
    });
};

/**
 * Generate Short ID
 * @param maxLen
 * @returns {string}
 */

exports.generateShortId = function(maxLen) {
  return shortid.generate().replace(/\W+/g, '').substring(0, maxLen).replace(/[_-]/g, '');
};

/**
 * Generate Project Bucket Name
 */

exports.generateProjectBucketName = function(projectDomain, bucketRegion) {

  // Sanitize
  projectDomain = projectDomain.trim().toLowerCase();

  return `serverless.${bucketRegion}.${projectDomain}`;
};


exports.dirExistsSync = function(path) {
  try {
    let stats = fs.statSync(path);
    return stats.isDirectory();
  }
  catch (e) {
    return false;
  }
};

exports.fileExistsSync = function(path) {
  try {
    let stats = fs.lstatSync(path);
    return stats.isFile();
  }
  catch (e) {
    return false;
  }
};

exports.readAndParseJsonSync = function(path) {
  return JSON.parse(fs.readFileSync(path));
};

exports.endsWith = function(str, suffix) {
  return str.indexOf(suffix, str.length - suffix.length) !== -1;
};

/**
 * NPM Install
 * - Programatically install NPM dependencies
 *
 * This function is here only for purpose of running testsuite.
 */

exports.npmInstall = function(dir) {
  process.chdir(dir);

  if (exec('npm install ', { silent: false }).code !== 0) {
    throw new SError(`Error executing NPM install on ${dir}`, SError.errorCodes.UNKNOWN);
  }

  process.chdir(process.cwd());
};

/**
 * Write to console.log if process.env.DEBUG is true
 * - If we ever want to get more complicated with log levels we should use winston
 */

let debuggerCache         = {};
exports.sDebugWithContext = function(context) {
  if (process.env.DEBUG) {
    context = `serverless:${context}`;
    if (!debuggerCache[context]) {
      debuggerCache[context] = rawDebug(context);
    }
    debuggerCache[context].apply(null, Array.prototype.slice.call(arguments, 1));
  }
};

exports.sDebug = function() {

  if (process.env.DEBUG) {
    let caller  = getCaller();
    let context = pathToContext(caller);
    let args    = Array.prototype.slice.call(arguments);
    args.unshift(context);
    this.sDebugWithContext.apply(this, args);
  }
};

exports.isStageNameValid = function(stageName) {
  return /^[a-zA-Z\d]+$/.test(stageName);
};

exports.isComponentNameValid = function(componentName) {
  return /^[\w-]{1,20}$/.test(componentName);
};

exports.isFunctionNameValid = function(functionName) {
  return /^[\w-]{1,20}$/.test(functionName);
};

exports.isPluginNameValid = function(pluginName) {
  return /^[\w-]+$/.test(pluginName);
};

exports.getModulePath = function(moduleName, componentName, projectRootPath) {
  return path.join(projectRootPath, componentName, moduleName);
};

exports.getModule = function(moduleName, componentName, projectRootPath) {
  return this.readAndParseJsonSync(
    path.join(this.getModulePath(moduleName, componentName, projectRootPath), 's-module.json')
  );
};

exports.getFunctionPath = function(functionName, componentName, projectRootPath) {
  return path.join(projectRootPath, componentName, functionName);
};

/*
  TODO: this code is obviously wrong (calls getFunctionPath incorrectly) and not used anywhere. To be removed?
exports.getFunction = function(functionName, projectRootPath) {
  return this.readAndParseJsonSync(
    path.join(this.getFunctionPath(functionName, projectRootPath), 's-function.json')
  );
};
*/

exports.doesComponentExist = function(componentName, projectRootPath) {
  return this.dirExistsSync(path.join(projectRootPath, componentName));
};

exports.doesFunctionExist = function(functionName, componentName, projectRootPath) {
  return this.dirExistsSync(this.getFunctionPath(functionName, componentName, projectRootPath));
};

/**
 * Populate
 * - Populates data: Project, Component or Function
 * - WARNING: strips nested class instances
 * - To change the template syntax add variableSyntax and/or templateSyntax
 *   properties with RegExp patterns to your s-project.json.
 *   Example: {"variableSyntax": "<%([\\s\\S]+?)%>"}
 */

exports.populate = function(meta, templates, data, stage, region) {

  // Validate required params
  if (!meta || !templates || !data || !stage || !region) throw new SError(`Missing required params: Serverless, project, stage, region`);

  // Validate: Check stage exists
  if (typeof stage != 'undefined' && !meta.stages[stage]) throw new SError(`Stage doesn't exist`);

  // Validate: Check region exists in stage
  if (typeof region != 'undefined' && !meta.stages[stage].regions[region]) throw new SError(`Region doesn't exist in provided stage`);

  // Sanitize: Remove nested properties.  DO NOT populate these.  Rely on calling those classes getPopulated methods instead.
  if (data.components)  delete data.components;
  if (data.functions)   delete data.functions;
  if (data.endpoints)   delete data.endpoints;

  let varTemplateSyntax      = /\${([\s\S]+?)}/g,
      templateTemplateSyntax = /\$\${([\s\S]+?)}/g;

  if (meta._S.state.project.variableSyntax) {
    varTemplateSyntax = RegExp(meta._S.state.project.variableSyntax,'g');
  }

  if (meta._S.state.project.templateSyntax) {
    templateTemplateSyntax = RegExp(meta._S.state.project.templateSyntax,'g');
  }

  // Populate templates
  traverse(data).forEach(function (val) {

    let t = this;

    // check if the current string is a template
    if (typeof val === 'string' && val.match(templateTemplateSyntax) != null) {

      let template = val.replace(templateTemplateSyntax, (match, varName) => varName.trim());

      // Module name syntax deprecated notice.
      if (template.indexOf('.') !== -1) {
        SCli.log('DEPRECATED: Including the module name $${moduleName.template} is no longer supported.  ' +
          'Instead, all templates are use only the template name $${template} whether they are located in s-templates.json files in the project root or module root.  ' +
          'Module level templates extend project level templates if there are duplicates.  You will need to change: ' + template);
      }

      if (!templates[template]) SCli.log('WARNING: the following template is requested but not defined: ' + template);

      // Replace
      if (templates[template]) t.update(templates[template]);
    }
  });

  // Populate variables
  traverse(data).forEach(function(val) {

    let t = this;

    // check if the current string is a variable
    if (typeof(val) === 'string' && !val.match(templateTemplateSyntax) && val.match(varTemplateSyntax)) {

      // get all ${variable} in the string
      val.match(varTemplateSyntax).forEach(function(variableSyntax) {

        let variableName = variableSyntax.replace(varTemplateSyntax, (match, varName) => varName.trim());
        let value;

        if (meta.stages[stage].regions[region].variables[variableName]) {
          value = meta.stages[stage].regions[region].variables[variableName]
        } else if (meta.stages[stage].variables[variableName]) {
          value = meta.stages[stage].variables[variableName];
        } else if (meta.variables[variableName]) {
          value = meta.variables[variableName];
        }

        // Reserved Variables
        if (variableName === 'name' && data.name) value = data.name;

        // Populate
        if (!value && !value !== "") {
          SCli.log('WARNING: This variable is not defined: ' + variableName);
        } else {
          val = replaceall(variableSyntax, value, val);
        }
      });

      // Replace
      t.update(val);
    }
  });

  return data;
};


function pathToContext(path) {
  // Match files under lib, tests, or bin so we only report the
  // Relevant part of the file name as the context
  let lPath = path.replace(/\\/g, '/');
  let pathRegex = /\/((lib|tests|bin)\/.*?)\.js$/i;
  let match     = pathRegex.exec(lPath);
  if (match.length >= 2) {
    return match[1].replace(/[\/\\]/g, '.');
  } else {
    return path;
  }
}

function getCaller() {
  let stack = getStack();

  // Remove unwanted function calls on stack -- ourselves and our caller
  stack.shift();
  stack.shift();

  // Now the top of the stack is the CallSite we want
  // See this for available methods:
  //     https://code.google.com/p/v8-wiki/wiki/JavaScriptStackTraceApi
  let path = stack[0].getFileName();
  return path;
}

function getStack() {
  // Save original Error.prepareStackTrace
  let origPrepareStackTrace = Error.prepareStackTrace;

  // Override with function that just returns `stack`
  Error.prepareStackTrace = function(_, stack) {
    return stack;
  };

  let err = new Error();

  // Get `err.stack`, which calls our new `Error.prepareStackTrace`
  let stack = err.stack;

  // Restore original `Error.prepareStackTrace`
  Error.prepareStackTrace = origPrepareStackTrace;

  // Remove ourselves from the stack
  stack.shift();

  return stack;
}

/**
 * Persistent Request
 * - AWS often gives a 429 error (Too Many Requests)
 * - This is how we get around that
 */

exports.persistentRequest = function(f) {

  return new BbPromise(function(resolve, reject){
    let doCall = function(){
      f()
        .then(resolve)
        .catch(function(error) {

          if( error.statusCode == 429 ) {
            SUtils.sDebug("'Too many requests' received, sleeping 5 seconds");
            setTimeout( doCall, 5000 );
          } else
            reject( error );
        });
    };
    return doCall();
  });
};<|MERGE_RESOLUTION|>--- conflicted
+++ resolved
@@ -87,45 +87,6 @@
 };
 
 /**
-<<<<<<< HEAD
- * Get Project Path
- * - Returns path string
- */
-
-exports.getProjectPath = function(startDir) {
-
-  let _this = this;
-
-  // Check if startDir is root
-  if (_this.fileExistsSync(path.join(startDir, 's-project.json'))) {
-
-    let serverlessJsonInDir = require(path.join(startDir, 's-project.json'));
-    if (typeof serverlessJsonInDir.name !== 'undefined') return path.resolve(startDir);
-  }
-
-  // Check up to 10 parent levels
-  let previous   = './',
-    projRootPath = false;
-
-  for (let i = 0; i < 10; i++) {
-    previous     = path.join(previous, '../');
-    let fullPath = path.resolve(startDir, previous);
-
-    if (_this.fileExistsSync(path.join(fullPath, 's-project.json'))) {
-      let serverlessJson = require(path.join(fullPath, 's-project.json'));
-      if (typeof serverlessJson.name !== 'undefined') {
-        projRootPath = fullPath;
-        break;
-      }
-    }
-  }
-
-  return projRootPath;
-};
-
-/**
-=======
->>>>>>> ce53edc2
  * Read Recursively
  */
 
